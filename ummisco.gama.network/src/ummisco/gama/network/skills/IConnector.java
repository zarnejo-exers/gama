package ummisco.gama.network.skills;

import java.util.Map;

import msi.gama.metamodel.agent.IAgent;
import msi.gama.runtime.IScope;
import msi.gama.util.GamaMap;

public interface IConnector {
<<<<<<< HEAD
	public void connectToServer(IAgent agent, String dest, String server) throws Exception;
	public void sendMessage(IAgent agent,String dest, Map<String, String >  data) ;
=======
	public void connectToServer(IScope scope, String dest, String server) throws Exception;
	public void sendMessage(IScope scope, String dest, Map<String, String >  data) ;
>>>>>>> 17b28750
	public GamaMap<String, String> fetchMessageBox(final IAgent agt);
	public boolean emptyMessageBox(IAgent agt);
}<|MERGE_RESOLUTION|>--- conflicted
+++ resolved
@@ -7,13 +7,10 @@
 import msi.gama.util.GamaMap;
 
 public interface IConnector {
-<<<<<<< HEAD
 	public void connectToServer(IAgent agent, String dest, String server) throws Exception;
 	public void sendMessage(IAgent agent,String dest, Map<String, String >  data) ;
-=======
 	public void connectToServer(IScope scope, String dest, String server) throws Exception;
 	public void sendMessage(IScope scope, String dest, Map<String, String >  data) ;
->>>>>>> 17b28750
 	public GamaMap<String, String> fetchMessageBox(final IAgent agt);
 	public boolean emptyMessageBox(IAgent agt);
 }