package ummisco.gama.modernOpenGL;

<<<<<<< HEAD
=======
import javax.vecmath.Vector3f;

import com.jogamp.opengl.util.texture.Texture;

import ummisco.gama.modernOpenGL.shader.AbstractShader;
>>>>>>> 531f4ba8
import ummisco.gama.modernOpenGL.shader.ShaderProgram;

public class DrawingEntity {
	
	static public enum Type { TEXTURED, FACE, LINE, POINT, STRING, BILLBOARDING }; // border == triangulate
	
	public Type type;
	
	private float[] pickingIds;
	private float[] vertices;
	private float[] colors;
	private float[] indices;
	private float[] normals;
	private float[] uvMapping;
	private int textureID;
	private String texturePath;
	private Material material;
	
	// only for string :
	private float fontWidth = -1; // init value set to -1. If the value is -1, the entity is not a string
	private float fontEdge = -1; // init value set to -1. If the value is -1, the entity is not a string
	private boolean isBillboarding = false;
	private Vector3f translation = new Vector3f();
	
	private AbstractShader shader;
	
	public Material getMaterial() {
		return material;
	}

	public void setMaterial(Material material) {
		this.material = material;
	}

	public float[] getUvMapping() {
		return uvMapping;
	}

	public void setUvMapping(float[] uvMapping) {
		this.uvMapping = uvMapping;
	}

	public DrawingEntity() {
		
	}

	public float[] getVertices() {
		return vertices;
	}

	public void setVertices(float[] vertices) {
		this.vertices = vertices;
	}

	public float[] getColors() {
		return colors;
	}

	public void setColors(float[] colors) {
		this.colors = colors;
	}
	
	public float[] getIndices() {
		return indices;
	}

	public void setIndices(float[] indices) {
		this.indices = indices;
	}

	public float[] getNormals() {
		return normals;
	}

	public void setNormals(float[] normals) {
		this.normals = normals;
	}
	
<<<<<<< HEAD
	public void setTextureID(int textureID) {
		this.textureID = textureID;
=======
	public float[] getPickingIds() {
		return pickingIds;
	}

	public void setPickingIds(float[] pickingIds) {
		this.pickingIds = pickingIds;
	}
	
	public void setTexture(Texture texture) {
		this.texture = texture;
>>>>>>> 531f4ba8
	}
	
	public int getTextureID() {
		return textureID;
	}
	
	public void setTexturePath(String texturePath) {
		this.texturePath = texturePath;
	}
	
	public String getTexturePath() {
		return texturePath;
	}
	
	public void setShader(AbstractShader shader) {
		this.shader = shader;
	}
	
	public AbstractShader getShader() {
		return shader;
	}
	
	public void setFontWidth(float value) {
		fontWidth = value;
	}

	public float getFontWidth() {
		return fontWidth;
	}
	
	public void setFontEdge(float value) {
		fontEdge = value;
	}
	
	public float getFontEdge() {
		return fontEdge;
	}
	
	public void enableBillboarding() {
		isBillboarding = true;
	}
	public void disableBillboarding() {
		isBillboarding = false;
	}
	public boolean isBillboarding() {
		return isBillboarding;
	}
	
	public void setTranslation(Vector3f translation) {
		this.translation = translation;
	}
	public Vector3f getTranslation() {
		return this.translation;
	}
	
}<|MERGE_RESOLUTION|>--- conflicted
+++ resolved
@@ -1,13 +1,6 @@
 package ummisco.gama.modernOpenGL;
 
-<<<<<<< HEAD
-=======
-import javax.vecmath.Vector3f;
-
-import com.jogamp.opengl.util.texture.Texture;
-
 import ummisco.gama.modernOpenGL.shader.AbstractShader;
->>>>>>> 531f4ba8
 import ummisco.gama.modernOpenGL.shader.ShaderProgram;
 
 public class DrawingEntity {
@@ -86,21 +79,8 @@
 		this.normals = normals;
 	}
 	
-<<<<<<< HEAD
 	public void setTextureID(int textureID) {
 		this.textureID = textureID;
-=======
-	public float[] getPickingIds() {
-		return pickingIds;
-	}
-
-	public void setPickingIds(float[] pickingIds) {
-		this.pickingIds = pickingIds;
-	}
-	
-	public void setTexture(Texture texture) {
-		this.texture = texture;
->>>>>>> 531f4ba8
 	}
 	
 	public int getTextureID() {
@@ -115,7 +95,7 @@
 		return texturePath;
 	}
 	
-	public void setShader(AbstractShader shader) {
+	public void setShader(ShaderProgram shader) {
 		this.shader = shader;
 	}
 	
