/*********************************************************************************************
 *
 *
 * 'JOGLAWTGLRenderer.java', in plugin 'msi.gama.jogl2', is part of the source code of the
 * GAMA modeling and simulation platform.
 * (c) 2007-2014 UMI 209 UMMISCO IRD/UPMC & Partners
 *
 * Visit https://code.google.com/p/gama-platform/ for license information and developers contact.
 *
 *
 **********************************************************************************************/
package ummisco.gama.opengl;

import java.awt.Color;
import java.awt.Font;
import java.awt.Point;
import java.awt.geom.Rectangle2D;
import java.awt.image.BufferedImage;
import java.nio.IntBuffer;
import java.util.Map;
import java.util.concurrent.ConcurrentHashMap;

import javax.vecmath.Matrix4f;

import com.jogamp.common.nio.Buffers;
import com.jogamp.opengl.GL;
import com.jogamp.opengl.GL2;
import com.jogamp.opengl.GLAutoDrawable;
import com.jogamp.opengl.fixedfunc.GLMatrixFunc;
import com.jogamp.opengl.glu.GLU;
import com.jogamp.opengl.util.awt.TextRenderer;
import com.vividsolutions.jts.geom.Envelope;
import com.vividsolutions.jts.geom.Geometry;

import msi.gama.common.interfaces.ILayer;
import msi.gama.metamodel.shape.Envelope3D;
import msi.gama.metamodel.shape.GamaPoint;
import msi.gama.metamodel.shape.IShape;
import msi.gama.outputs.layers.OverlayLayer;
import msi.gama.util.GamaColor;
import msi.gama.util.file.GamaFile;
import msi.gama.util.file.GamaGeometryFile;
import msi.gaml.operators.fastmaths.CmnFastMath;
import msi.gaml.statements.draw.FieldDrawingAttributes;
import msi.gaml.statements.draw.FileDrawingAttributes;
import msi.gaml.statements.draw.ShapeDrawingAttributes;
import msi.gaml.statements.draw.TextDrawingAttributes;
import msi.gaml.types.GamaGeometryType;
import ummisco.gama.modernOpenGL.ModernDrawer;
import ummisco.gama.opengl.scene.ModelScene;
import ummisco.gama.opengl.utils.GLUtilLight;
import ummisco.gama.opengl.vaoGenerator.DrawingEntityGenerator;
import ummisco.gama.opengl.vaoGenerator.TransformationMatrix;
import ummisco.gama.ui.utils.WorkbenchHelper;

/**
 * This class plays the role of Renderer and IGraphics. Class ModernRenderer.
 *
 * @author mazarsju
 * @since 23 avr. 2016
 *
 */
public class ModernRenderer extends Abstract3DRenderer {

	private Matrix4f projectionMatrix;

	private ModernDrawer drawer;
<<<<<<< HEAD

=======
	public boolean renderToTexture = true;
	
>>>>>>> eb979aed
	private final PickingState pickingState = new PickingState();
	public boolean colorPicking = false;
	private Envelope3D ROIEnvelope = null;
	private volatile boolean inited;

	protected static Map<String, Envelope> envelopes = new ConcurrentHashMap<>();
	protected final IntBuffer selectBuffer = Buffers.newDirectIntBuffer(1024);
	// Use to inverse y composant

	public ModernRenderer(final SWTOpenGLDisplaySurface d) {
		super(d);
		useShader = true;
	}

	@Override
	public void defineROI(final Point start, final Point end) {
		final GamaPoint startInWorld = getRealWorldPointFromWindowPoint(start);
		final GamaPoint endInWorld = getRealWorldPointFromWindowPoint(end);
		ROIEnvelope = new Envelope3D(new Envelope(startInWorld.x, endInWorld.x, startInWorld.y, endInWorld.y));
	}

	@Override
	public void cancelROI() {
		if (camera.isROISticky())
			return;
		ROIEnvelope = null;
	}

	@Override
	public void init(final GLAutoDrawable drawable) {

		WorkbenchHelper.run(new Runnable() {

			@Override
			public void run() {
				getCanvas().setVisible(visible);

			}
		});

		drawingEntityGenerator = new DrawingEntityGenerator(this);
		final GL2 gl = drawable.getContext().getGL().getGL2();

		glu = new GLU();
<<<<<<< HEAD
		final Color background = data.getBackgroundColor();
=======
		gl = drawable.getContext().getGL().getGL2();
		final Color background = Color.black;
>>>>>>> eb979aed
		gl.glClearColor(background.getRed() / 255.0f, background.getGreen() / 255.0f, background.getBlue() / 255.0f,
				1.0f);
		gl.glClear(GL.GL_COLOR_BUFFER_BIT | GL.GL_DEPTH_BUFFER_BIT | GL.GL_STENCIL_BUFFER_BIT);
		isNonPowerOf2TexturesAvailable = gl.isNPOTTextureAvailable();

		initializeCanvasListeners();

		// TODO

		drawer = new ModernDrawer(this, gl);

		updateCameraPosition();
		updatePerspective();

		GLUtilLight.InitializeLighting(gl, data, true);

		// We mark the renderer as inited
		inited = true;
	}

	private boolean visible;

	@Override
	public void display(final GLAutoDrawable drawable) {

		currentScene = sceneBuffer.getSceneToRender();
		if (currentScene == null) {
			return;
		}
		final GL2 gl = drawable.getContext().getGL().getGL2();
		// We preload any geometry, textures, etc. that are used in layers
		currentScene.preload(gl);
<<<<<<< HEAD

=======
		
		if (renderToTexture)
			drawer.prepareFrameBufferObject(this.getDisplayWidth(),this.getDisplayHeight());
		
>>>>>>> eb979aed
		final Color background = data.getBackgroundColor();
		gl.glClearColor(background.getRed() / 255.0f, background.getGreen() / 255.0f, background.getBlue() / 255.0f,
				1.0f);
		gl.glClear(GL2.GL_STENCIL_BUFFER_BIT | GL2.GL_COLOR_BUFFER_BIT | GL2.GL_DEPTH_BUFFER_BIT);

		gl.glClearDepth(1.0f);
		gl.glEnable(GL.GL_DEPTH_TEST); // enables depth testing
		gl.glDepthFunc(GL.GL_LEQUAL); // the type of depth test to do

		// TODO Is this line necessary ? The changes are made in init and
		// reshape
		updateCameraPosition();
		updatePerspective();

		this.rotateModel(gl);
		drawScene(gl);
		if (renderToTexture) {			
			drawer.renderToTexture();
		}

		if (ROIEnvelope != null) {
			drawROI(gl);
		}
		if (drawRotationHelper) {
			drawRotationHelper(gl);
		}
		if (!visible) {
			// We make the canvas visible only after a first display has occured
			visible = true;
			WorkbenchHelper.run(new Runnable() {

				@Override
				public void run() {
					getCanvas().setVisible(true);

				}
			});

		}

	}

	@Override
	public void reshape(final GLAutoDrawable drawable, final int arg1, final int arg2, final int width,
			final int height) {
		// Get the OpenGL graphics context
		if (width <= 0 || height <= 0) {
			return;
		}
		updatePerspective();
	}

	public final void updatePerspective() {
		final int height = getDrawable().getSurfaceHeight();
		final int width = getDrawable().getSurfaceWidth();
		final double maxDim = getMaxEnvDim();
		final double fov = data.getCameralens();

		projectionMatrix = TransformationMatrix.createProjectionMatrix(data.isOrtho(), height, width, maxDim, fov);

		// shaderProgram.start();
		// shaderProgram.loadProjectionMatrix(projectionMatrix);
		// shaderProgram.loadViewMatrix(camera);
		// shaderProgram.stop();

		camera.animate();
	}

	public Matrix4f getProjectionMatrix() {
		return projectionMatrix;
	}

	public void drawScene(final GL2 gl) {
		currentScene = sceneBuffer.getSceneToRender();
		if (currentScene == null) {
			return;
		}
		// Do some garbage collecting in model scenes
		sceneBuffer.garbageCollect(gl);
		// if picking, we draw a first pass to pick the color
		if (pickingState.isBeginningPicking()) {
			beginPicking(gl);
			currentScene.draw(gl);
			endPicking(gl);
		}
		// we draw the scene on screen
		currentScene.draw(gl);
	}

	// Picking method
	// //////////////////////////////////////////////////////////////////////////////////////
	/**
	 * First pass prepare select buffer for select mode by clearing it, prepare
	 * openGL to select mode and tell it where should draw object by using
	 * gluPickMatrix() method
	 * 
	 * @return if returned value is true that mean the picking is enabled
	 */
	public void beginPicking(final GL2 gl) {

		final GLU glu = getGlu();

		// 1. Selecting buffer
		selectBuffer.clear(); // prepare buffer for new objects
		gl.glSelectBuffer(selectBuffer.capacity(), selectBuffer);// add buffer
																	// to openGL

		// Pass below is very similar to refresh method in GLrenderer
		// 2. Take the viewport attributes,
		final int viewport[] = new int[4];
		gl.glGetIntegerv(GL.GL_VIEWPORT, viewport, 0);

		// final int width = viewport[2]; // get width and
		// final int height = viewport[3]; // height from viewport

		// 3. Prepare openGL for rendering in select mode
		gl.glRenderMode(GL2.GL_SELECT);

		/*
		 * The application must redefine the viewing volume so that it renders
		 * only a small area around the place where the mouse was clicked. In
		 * order to do that it is necessary to set the matrix mode to
		 * GL_PROJECTION. Afterwards, the application should push the current
		 * matrix to save the normal rendering mode settings. Next initialize
		 * the matrix
		 */

		gl.glMatrixMode(GLMatrixFunc.GL_PROJECTION);
		gl.glPushMatrix();
		gl.glLoadIdentity();

		/*
		 * Define the viewing volume so that rendering is done only in a small
		 * area around the cursor. gluPickMatrix method restrict the area where
		 * openGL will drawing objects
		 *
		 * OpenGL has a different origin for its window coordinates than the
		 * operation system. The second parameter provides for the conversion
		 * between the two systems, i.e. it transforms the origin from the upper
		 * left corner, into the bottom left corner
		 */
		glu.gluPickMatrix(camera.getMousePosition().x, viewport[3] - camera.getMousePosition().y, 4, 4, viewport, 0);

		// FIXME Why do we have to call updatePerspective() here ?
		updatePerspective();
		// Comment GL_MODELVIEW to debug3D picking (redraw the model when
		// clicking)
		gl.glMatrixMode(GLMatrixFunc.GL_MODELVIEW);
		// 4. After this pass you must draw Objects

	}

	// //////////////////////////////////////////////////////////////////////////////////////
	/**
	 * After drawing we have to calculate which object was nearest screen and
	 * return its index
	 * 
	 * @return name of selected object
	 */
	public void endPicking(final GL2 gl) {

		// this.setPickedPressed(false);// no further iterations
		int selectedIndex = PickingState.NONE;

		// 5. When you back to Render mode gl.glRenderMode() methods return
		// number of hits
		final int howManyObjects = gl.glRenderMode(GL2.GL_RENDER);

		// 6. Restore to normal settings
		gl.glMatrixMode(GLMatrixFunc.GL_PROJECTION);
		gl.glPopMatrix();
		gl.glMatrixMode(GLMatrixFunc.GL_MODELVIEW);

		// 7. Search the select buffer to find the nearest object

		// code below derive which objects is nearest from monitor
		//
		if (howManyObjects > 0) {
			// simple searching algorithm
			selectedIndex = selectBuffer.get(3);
			int mindistance = CmnFastMath.abs(selectBuffer.get(1));
			for (int i = 0; i < howManyObjects; i++) {

				if (mindistance < CmnFastMath.abs(selectBuffer.get(1 + i * 4))) {

					mindistance = CmnFastMath.abs(selectBuffer.get(1 + i * 4));
					selectedIndex = selectBuffer.get(3 + i * 4);

				}

			}
			// end of searching
		} else {
			selectedIndex = PickingState.WORLD;// return -2 of there was no hits
		}

		pickingState.setPickedIndex(selectedIndex);
	}

	@Override
	public void dispose(final GLAutoDrawable drawable) {
		// TODO
		sceneBuffer.garbageCollect((GL2) drawable.getGL());
		sceneBuffer.dispose();

		textureCache.dispose(drawable.getGL());
		geometryCache.dispose(drawable.getGL().getGL2());
		textRendererCache.dispose(drawable.getGL());
		this.canvas = null;
		this.camera = null;
		this.currentLayer = null;
		// this.setCurrentPickedObject(null);
		this.currentScene = null;
		drawable.removeGLEventListener(this);
	}

	@Override
	public void dispose() {
		super.dispose();
		dispose(getDrawable());
	}

	// Use when the rotation button is on.
	public void rotateModel(final GL2 gl) {
		if (data.isRotationOn()) {
			currentZRotation++;
		}
	}

	public ModernDrawer getDrawer() {
		return drawer;
	}

	@Override
	public Envelope3D getROIEnvelope() {
		return ROIEnvelope;
	}

	@Override
	public PickingState getPickingState() {
		return pickingState;
	}

	// This method is normally called either when the graphics is created or
	// when the output is changed
	// @Override
	@Override
	public void initScene() {
		if (sceneBuffer != null) {
			final ModelScene scene = sceneBuffer.getSceneToRender();
			if (scene != null) {
				scene.reload();
			}
		}
	}

	/**
	 * Method drawGeometry. Add a given JTS Geometry in the list of all the
	 * existing geometry that will be displayed by openGl.
	 */
	@Override
	public Rectangle2D drawShape(final IShape shape, final ShapeDrawingAttributes attributes) {
		if (shape == null) {
			return null;
		}
		if (sceneBuffer.getSceneToUpdate() == null) {
			return null;
		}
		// IShape.Type type = shape.getGeometricalType();
		if (highlight) {
			attributes.color = GamaColor.getInt(data.getHighlightColor().getRGB());
		}
		sceneBuffer.getSceneToUpdate().addGeometry(shape.getInnerGeometry(), attributes);

		return rect;

	}

	@Override
	public void startDrawRotationHelper(final GamaPoint pos) {
		rotationHelperPosition = pos;
		drawRotationHelper = true;
		final double distance = Math.sqrt(Math.pow(camera.getPosition().x - rotationHelperPosition.x, 2)
				+ Math.pow(camera.getPosition().y - rotationHelperPosition.y, 2)
				+ Math.pow(camera.getPosition().z - rotationHelperPosition.z, 2));
		final double size = distance / 15; // the size of the displayed axis
		if (currentScene != null)
			currentScene.startDrawRotationHelper(pos, size);
	}

	@Override
	public void stopDrawRotationHelper() {
		rotationHelperPosition = null;
		drawRotationHelper = false;
		if (currentScene != null)
			currentScene.stopDrawRotationHelper();
	}

	/**
	 * Method drawImage.
	 *
	 * @param img
	 *            Image
	 * @param angle
	 *            Integer
	 */
	@Override
	public Rectangle2D drawImage(final BufferedImage img, final FileDrawingAttributes attributes) {
		if (sceneBuffer.getSceneToUpdate() == null) {
			return null;
		}
		if (attributes.size == null) {
			attributes.size = new GamaPoint(data.getEnvWidth(), data.getEnvHeight());
		}
		sceneBuffer.getSceneToUpdate().addImage(img, attributes);

		if (attributes.border != null) {
			drawGridLine(new GamaPoint(img.getWidth(), img.getHeight()), attributes.border);
		}
		return rect;
	}

	@Override
	public Rectangle2D drawFile(final GamaFile file, final FileDrawingAttributes attributes) {
		if (sceneBuffer.getSceneToUpdate() == null) {
			return null;
		}
		if (attributes.size == null) {
			attributes.size = new GamaPoint(data.getEnvWidth(), data.getEnvHeight());
		}

		if (file instanceof GamaGeometryFile && !envelopes.containsKey(file.getPath())) {
			envelopes.put(file.getPath(), file.computeEnvelope(surface.getScope()));
		}
		sceneBuffer.getSceneToUpdate().addFile(file, attributes);
		return rect;
	}

	@Override
	public Rectangle2D drawField(final double[] fieldValues, final FieldDrawingAttributes attributes) {
		// TODO
		return null;
	}

	public void drawGridLine(final GamaPoint dimensions, final Color lineColor) {
		if (sceneBuffer.getSceneToUpdate() == null) {
			return;
		}
		double stepX, stepY;
		final double cellWidth = this.data.getEnvWidth() / dimensions.x;
		final double cellHeight = this.data.getEnvHeight() / dimensions.y;
		final GamaColor color = GamaColor.getInt(lineColor.getRGB());
		final ShapeDrawingAttributes attributes = new ShapeDrawingAttributes(null, color, color, IShape.Type.GRIDLINE);
		for (double i = 0; i < dimensions.x; i++) {
			for (double j = 0; j < dimensions.y; j++) {
				stepX = i + 0.5;
				stepY = j + 0.5;
				final Geometry g = GamaGeometryType
						.buildRectangle(cellWidth, cellHeight, new GamaPoint(stepX * cellWidth, stepY * cellHeight))
						.getInnerGeometry();
				sceneBuffer.getSceneToUpdate().addGeometry(g, attributes);
			}
		}
	}

	@Override
	public Rectangle2D drawString(final String string, final TextDrawingAttributes attributes) {
		// Multiline: Issue #780
		if (sceneBuffer.getSceneToUpdate() == null) {
			return null;
		}
		if (string.contains("\n")) {
			for (final String s : string.split("\n")) {
				attributes.location.setY(attributes.location.getY()
						+ attributes.font.getSize() * this.getyRatioBetweenPixelsAndModelUnits());
				drawString(s, attributes);
			}
			return null;
		}
		attributes.location.setY(-attributes.location.getY());
		sceneBuffer.getSceneToUpdate().addString(string, attributes);
		return null;
	}

	@Override
	public void fillBackground(final Color bgColor, final double opacity) {
		setOpacity(opacity);
	}

	/**
	 * Each new step the Z value of the first layer is set to 0.
	 */
	@Override
	public boolean beginDrawingLayers() {
		while (!inited) {
			try {
				Thread.sleep(10);
			} catch (final InterruptedException e) {
				return false;
			}
		}
		return sceneBuffer.beginUpdatingScene();

	}

	/**
	 * Set the value z of the current Layer. If no value is define is defined
	 * set it to 0. Set the type of the layer weather it's a static layer
	 * (refresh:false) or a dynamic layer (by default or refresh:true)
	 */
	@Override
	public void beginDrawingLayer(final ILayer layer) {
		super.beginDrawingLayer(layer);
		GamaPoint currentOffset, currentScale;
		if (!(layer instanceof OverlayLayer)) {
			final double currentZLayer = getMaxEnvDim() * layer.getPosition().getZ();

			// get the value of the z scale if positive otherwise set it to 1.
			double z_scale;
			if (layer.getExtent().getZ() > 0) {
				z_scale = layer.getExtent().getZ();
			} else {
				z_scale = 1;
			}

			currentOffset = new GamaPoint(getXOffsetInPixels() / (getWidth() / data.getEnvWidth()),
					getYOffsetInPixels() / (getHeight() / data.getEnvHeight()), currentZLayer);
			currentScale = new GamaPoint(getLayerWidth() / getWidth(), getLayerHeight() / getHeight(), z_scale);
		} else {
			currentOffset = new GamaPoint(getXOffsetInPixels(), getYOffsetInPixels());
			currentScale = new GamaPoint(1, 1, 1);
		}
		final ModelScene scene = sceneBuffer.getSceneToUpdate();
		if (scene != null) {
			scene.beginDrawingLayer(layer, currentOffset, currentScale, currentAlpha);
		}
	}

	/**
	 * Method endDrawingLayers()
	 * 
	 * @see msi.gama.common.interfaces.IGraphics#endDrawingLayers()
	 */
	@Override
	public void endDrawingLayers() {
		sceneBuffer.endUpdatingScene();
		getSurface().invalidateVisibleRegions();
	}

	@Override
	public GamaPoint getRealWorldPointFromWindowPoint(final Point windowPoint) {
		// TODO
		return null;
	}

	/**
	 * Method beginOverlay()
	 * 
	 * @see msi.gama.common.interfaces.IGraphics#beginOverlay(msi.gama.outputs.layers.OverlayLayer)
	 */
	@Override
	public void beginOverlay(final OverlayLayer layer) {
		// TODO
	}

	/**
	 * Method endOverlay()
	 * 
	 * @see msi.gama.common.interfaces.IGraphics#endOverlay()
	 */
	@Override
	public void endOverlay() {
		// TODO
	}

	@Override
	public boolean mouseInROI(final Point mousePosition) {
		// TODO
		return false;
	}

	@Override
	public boolean cannotDraw() {
		return sceneBuffer.getSceneToUpdate() != null && sceneBuffer.getSceneToUpdate().cannotAdd();
	}

	@Override
	public void drawROI(final GL2 gl) {
		// TODO

	}

	@Override
	public void drawRotationHelper(final GL2 gl) {
		// TODO

	}

	@Override
	public Integer getGeometryListFor(final GL2 gl, final GamaGeometryFile file) {
		// TODO Auto-generated method stub
		return null;
	}

	@Override
	public TextRenderer getTextRendererFor(final Font font) {
		// TODO Auto-generated method stub
		return null;
	}

}<|MERGE_RESOLUTION|>--- conflicted
+++ resolved
@@ -65,12 +65,8 @@
 	private Matrix4f projectionMatrix;
 
 	private ModernDrawer drawer;
-<<<<<<< HEAD
-
-=======
 	public boolean renderToTexture = true;
 	
->>>>>>> eb979aed
 	private final PickingState pickingState = new PickingState();
 	public boolean colorPicking = false;
 	private Envelope3D ROIEnvelope = null;
@@ -115,12 +111,7 @@
 		final GL2 gl = drawable.getContext().getGL().getGL2();
 
 		glu = new GLU();
-<<<<<<< HEAD
-		final Color background = data.getBackgroundColor();
-=======
-		gl = drawable.getContext().getGL().getGL2();
 		final Color background = Color.black;
->>>>>>> eb979aed
 		gl.glClearColor(background.getRed() / 255.0f, background.getGreen() / 255.0f, background.getBlue() / 255.0f,
 				1.0f);
 		gl.glClear(GL.GL_COLOR_BUFFER_BIT | GL.GL_DEPTH_BUFFER_BIT | GL.GL_STENCIL_BUFFER_BIT);
@@ -153,14 +144,10 @@
 		final GL2 gl = drawable.getContext().getGL().getGL2();
 		// We preload any geometry, textures, etc. that are used in layers
 		currentScene.preload(gl);
-<<<<<<< HEAD
-
-=======
-		
+
 		if (renderToTexture)
 			drawer.prepareFrameBufferObject(this.getDisplayWidth(),this.getDisplayHeight());
 		
->>>>>>> eb979aed
 		final Color background = data.getBackgroundColor();
 		gl.glClearColor(background.getRed() / 255.0f, background.getGreen() / 255.0f, background.getBlue() / 255.0f,
 				1.0f);
