/*********************************************************************************************
 *
 *
 * 'thisObject.java', in plugin 'msi.gama.jogl2', is part of the source code of the
 * GAMA modeling and simulation platform.
 * (c) 2007-2014 UMI 209 UMMISCO IRD/UPMC & Partners
 *
 * Visit https://code.google.com/p/gama-platform/ for license information and developers contact.
 *
 *
 **********************************************************************************************/
package ummisco.gama.opengl.scene;

import java.awt.Color;
import java.awt.image.BufferedImage;
import java.util.List;
import com.jogamp.opengl.*;
import com.jogamp.opengl.util.texture.Texture;
import com.vividsolutions.jts.geom.*;
import msi.gama.common.util.AbstractGui;
import msi.gama.metamodel.agent.IAgent;
import msi.gama.metamodel.shape.*;
import msi.gama.util.GamaPair;
import msi.gama.util.file.GamaFile;
import msi.gama.util.file.GamaSVGFile;
import msi.gaml.operators.Cast;
import ummisco.gama.opengl.JOGLRenderer;
import ummisco.gama.opengl.files.GLModel;
import ummisco.gama.opengl.files.GamaObjFile;

public class RessourceObject extends AbstractObject implements Cloneable {

	public GamaFile file;
	public IAgent agent;
	public double z_layer;
	public Color color;
	public Double alpha;
	public GamaPoint size;
	public GamaPoint atLoc = null;
	Double rot = null;
	GamaPoint ptRot = null;
	Double rotInit = null;
	GamaPoint ptRotInit = null;
	Envelope env;
	
	


	public RessourceObject(final GamaFile fileName, final IAgent agent, final Color color, Double alpha, final GamaPoint location,
			final GamaPoint dimensions, final GamaPair<Double, GamaPoint> rotate3D,final GamaPair<Double, GamaPoint> rotate3DInit, Envelope env) {
		super(color, alpha);
        this.file = fileName;
		this.agent = agent;
		this.z_layer = z_layer;
		this.color= color;
		this.alpha = alpha; 
		this.size = dimensions;
		if ((file instanceof GamaSVGFile) && (size == null)) size = new GamaPoint(1,1,1);
		atLoc = location;
		this.env = env;
		if (rotate3D != null) {
			rot = Cast.asFloat(null, rotate3D.key);
			ptRot = (GamaPoint) Cast.asPoint(null, rotate3D.value);
		}
		if (rotate3DInit != null) {
			rotInit = Cast.asFloat(null, rotate3DInit.key);
			ptRotInit = (GamaPoint) Cast.asPoint(null, rotate3DInit.value);
		}
		
	}

	@Override
	public Object clone() {
		Object o = null;
		try {
			o = super.clone();
		} catch (CloneNotSupportedException cnse) {
			cnse.printStackTrace(System.err);
		}
		return o;
	}

	@Override
	public void unpick() {
		picked = false;
	}

	public void pick() {
		picked = true;
	}

	@Override
	public Color getColor() {
		if ( picked ) { return pickedColor; }
		return super.getColor();
	}

	@Override
	public void draw(final GL2 gl, final ObjectDrawer drawer, final boolean picking) {
		JOGLRenderer renderer = drawer.renderer;
		//FIXME: To simplify the process picking is not yet taken in account
			if (file instanceof GamaSVGFile ) {
				if (size != null)
					gl.glTranslated(-size.x/2, renderer.yFlag*size.y/2,0);	
				else if (env != null) {
					gl.glTranslated(-env.getWidth()/2, renderer.yFlag*env.getHeight()/2,0);	
				}
			}
				
			if (atLoc != null) {
				gl.glTranslated(atLoc.getX(), renderer.yFlag*atLoc.getY(), atLoc.getZ());
			} else {
				gl.glTranslated(this.agent.getLocation().getX(), renderer.yFlag*this.agent.getLocation().getY(), this.agent.getLocation().getZ());	
			}
			if(this.rot != null){
				gl.glRotatef(rot.floatValue() , (float) ptRot.x, (float) ptRot.y, (float) ptRot.z);	
			}
			if(this.rotInit != null){
				gl.glRotatef(rotInit.floatValue() , (float) ptRotInit.x, (float) ptRotInit.y, (float) ptRotInit.z);		
			}
			if(this.size!=null && env != null){
				gl.glScaled(size.x / env.getWidth(), size.y / env.getHeight(), size.z/ env.getHeight());
			}
<<<<<<< HEAD
			if (this.color != null) { //does not work for obj files
				gl.glColor3d(color.getRed()/255.0, color.getGreen()/255.0, color.getBlue()/255.0);
			}
			
			super.draw(gl, drawer, picking);
=======
			
			if ( picking ) {
				gl.glPushMatrix();
				gl.glLoadName(pickingIndex);
				if ( renderer.pickedObjectIndex == pickingIndex ) {
					if ( agent != null /* && !picked */ ) {
						renderer.setPicking(false);
						pick();
						renderer.currentPickedObject = this;
						renderer.displaySurface.selectAgent(agent);
					}
				}
				gl.glColor3d(1.0, 0.0, 0.0);
				
				super.draw(gl, drawer, picking);
				gl.glPopMatrix();
			} else {
				super.draw(gl, drawer, picking);
			}
>>>>>>> d0e4892f
			

					
			if(this.size!=null  && env != null){
				gl.glScaled(env.getWidth() /size.x, env.getHeight()/size.y, env.getHeight()/size.z);
				 
			}
			if(this.rotInit != null){
				gl.glRotatef(- rotInit.floatValue() , (float) ptRotInit.x, (float) ptRotInit.y, (float) ptRotInit.z);		
			}
			
			if(this.rot != null){
				gl.glRotatef(- rot.floatValue() , (float) ptRot.x, (float) ptRot.y, (float) ptRot.z);	
			}
			
			if (atLoc != null) {
				gl.glTranslated(-atLoc.getX(), - renderer.yFlag*atLoc.getY(), - atLoc.getZ());
			} else {
				gl.glTranslated(-this.agent.getLocation().getX(), - renderer.yFlag*this.agent.getLocation().getY(), - this.agent.getLocation().getZ());	
			}
			if (file instanceof GamaSVGFile ) {
				if (size != null)
					gl.glTranslated(size.x/2, -renderer.yFlag*size.y/2,0);	
				else if (env != null) {
					gl.glTranslated(env.getWidth()/2,- renderer.yFlag*env.getHeight()/2,0);	
				}
			}	
			
	}

	@Override
	protected Texture computeTexture(GL gl, JOGLRenderer renderer) {
		// TODO Auto-generated method stub
		return null;
	}
}<|MERGE_RESOLUTION|>--- conflicted
+++ resolved
@@ -121,14 +121,13 @@
 			if(this.size!=null && env != null){
 				gl.glScaled(size.x / env.getWidth(), size.y / env.getHeight(), size.z/ env.getHeight());
 			}
-<<<<<<< HEAD
+
 			if (this.color != null) { //does not work for obj files
 				gl.glColor3d(color.getRed()/255.0, color.getGreen()/255.0, color.getBlue()/255.0);
 			}
 			
 			super.draw(gl, drawer, picking);
-=======
-			
+
 			if ( picking ) {
 				gl.glPushMatrix();
 				gl.glLoadName(pickingIndex);
@@ -147,10 +146,7 @@
 			} else {
 				super.draw(gl, drawer, picking);
 			}
->>>>>>> d0e4892f
 			
-
-					
 			if(this.size!=null  && env != null){
 				gl.glScaled(env.getWidth() /size.x, env.getHeight()/size.y, env.getHeight()/size.z);
 				 
