--- conflicted
+++ resolved
@@ -75,13 +75,9 @@
 		loadManyFacedShape(obj);
 	}
 	
-<<<<<<< HEAD
-	public ManyFacedShape(GeometryObject geomObj, int[] textureIDs, String[] texturePaths, boolean isTriangulation) {
-=======
 	public ManyFacedShape(StringObject strObj, Texture[] textures, TextMeshData textMeshData, boolean isTriangulation) {
 		// for StringObject
 		genericInit(strObj, textures, isTriangulation);
->>>>>>> 531f4ba8
 		
 		this.isString = true;
 		this.fontSize = strObj.getFont().getSize();
@@ -89,15 +85,6 @@
 		this.isLightInteraction = false;
 		this.type = Type.POLYGON;
 		
-<<<<<<< HEAD
-		this.color = geomObj.getAttributes().color;
-		this.borderColor = geomObj.getAttributes().getBorder();
-		this.textureIDs = textureIDs;
-		this.texturePaths = texturePaths;
-		this.isTriangulation = isTriangulation;
-		this.material = geomObj.getAttributes().getMaterial();
-		if (this.material == null) this.material = GamaMaterialType.DEFAULT_MATERIAL;
-=======
 		this.translation.y = - this.translation.y; // for a	stringObject, the y is inverted (why ???)
 		
 		coords = textMeshData.getVertexPositions();
@@ -122,7 +109,6 @@
 		genericInit(geomObj, textures, isTriangulation);
 
 		this.type = geomObj.getType();
->>>>>>> 531f4ba8
 		
 		coordsWithDoublons = geomObj.geometry.getCoordinates();
 		
@@ -1004,14 +990,10 @@
 			// the geometry is not filled. We create no more entity.
 		}
 		else {
-<<<<<<< HEAD
-			if (texturePaths == null || texturePaths.length == 1 || (topFace == null && bottomFace == null))
-=======
 			if (color == null) {
 				color = new GamaColor(1.0,1.0,0,1.0); // set the default color to yellow.
 			}
 			if (textures == null || textures.length == 1 || (topFace == null && bottomFace == null))
->>>>>>> 531f4ba8
 			{
 				// configure the drawing entity for the filled faces
 				DrawingEntity filledEntity = new DrawingEntity();
