--- conflicted
+++ resolved
@@ -1,1109 +1,1102 @@
-/*********************************************************************************************
- *
- * 'LayeredDisplayView.java, in plugin ummisco.gama.ui.experiment, is part of the source code of the GAMA modeling and
- * simulation platform. (c) 2007-2016 UMI 209 UMMISCO IRD/UPMC & Partners
- *
- * Visit https://github.com/gama-platform/gama for license information and developers contact.
- * 
- *
- **********************************************************************************************/
-package ummisco.gama.ui.views.displays;
-
-import java.awt.Color;
-import java.awt.Robot;
-import java.awt.image.BufferedImage;
-import java.io.DataOutputStream;
-import java.io.FileOutputStream;
-import java.util.List;
-
-import javax.imageio.ImageIO;
-
-import org.eclipse.core.runtime.IProgressMonitor;
-import org.eclipse.core.runtime.IStatus;
-import org.eclipse.core.runtime.Status;
-import org.eclipse.swt.SWT;
-import org.eclipse.swt.custom.SashForm;
-import org.eclipse.swt.dnd.Clipboard;
-import org.eclipse.swt.dnd.TextTransfer;
-import org.eclipse.swt.dnd.Transfer;
-import org.eclipse.swt.events.ControlAdapter;
-import org.eclipse.swt.events.ControlEvent;
-import org.eclipse.swt.events.DisposeEvent;
-import org.eclipse.swt.events.SelectionAdapter;
-import org.eclipse.swt.events.SelectionEvent;
-import org.eclipse.swt.graphics.Point;
-import org.eclipse.swt.graphics.Rectangle;
-import org.eclipse.swt.layout.GridData;
-import org.eclipse.swt.layout.GridLayout;
-import org.eclipse.swt.widgets.Button;
-import org.eclipse.swt.widgets.Composite;
-import org.eclipse.swt.widgets.Control;
-import org.eclipse.swt.widgets.Label;
-import org.eclipse.swt.widgets.Menu;
-import org.eclipse.swt.widgets.Shell;
-import org.eclipse.swt.widgets.ToolBar;
-import org.eclipse.swt.widgets.ToolItem;
-import org.eclipse.ui.IPerspectiveDescriptor;
-import org.eclipse.ui.IPerspectiveListener;
-import org.eclipse.ui.IViewSite;
-import org.eclipse.ui.IWorkbenchPage;
-import org.eclipse.ui.PartInitException;
-
-import msi.gama.application.workbench.PerspectiveHelper;
-import msi.gama.common.geometry.Envelope3D;
-import msi.gama.common.geometry.ICoordinates;
-import msi.gama.common.interfaces.IDisplaySurface;
-import msi.gama.common.interfaces.IGamaView;
-import msi.gama.common.interfaces.IGui;
-import msi.gama.common.interfaces.IKeyword;
-import msi.gama.common.interfaces.ILayer;
-import msi.gama.common.interfaces.ILayerManager;
-import msi.gama.common.interfaces.ItemList;
-import msi.gama.common.preferences.GamaPreferences;
-import msi.gama.common.util.FileUtils;
-import msi.gama.common.util.ImageUtils;
-import msi.gama.kernel.experiment.ITopLevelAgent;
-import msi.gama.metamodel.shape.GamaPoint;
-import msi.gama.metamodel.shape.ILocation;
-import msi.gama.outputs.IDisplayOutput;
-import msi.gama.outputs.LayeredDisplayData;
-import msi.gama.outputs.LayeredDisplayData.Changes;
-import msi.gama.outputs.LayeredDisplayData.DisplayDataListener;
-import msi.gama.outputs.LayeredDisplayOutput;
-import msi.gama.outputs.layers.AbstractLayer;
-import msi.gama.runtime.GAMA;
-import msi.gama.runtime.IScope;
-import msi.gama.runtime.exceptions.GamaRuntimeException;
-import msi.gama.util.GamaColor;
-import msi.gama.util.GamaListFactory;
-import msi.gama.util.IList;
-import msi.gaml.operators.Files;
-import msi.gaml.operators.Maths;
-import msi.gaml.types.Types;
-import ummisco.gama.ui.controls.ParameterExpandBar;
-import ummisco.gama.ui.controls.ParameterExpandItem;
-import ummisco.gama.ui.interfaces.EditorListener;
-import ummisco.gama.ui.parameters.BooleanEditor;
-import ummisco.gama.ui.parameters.ColorEditor;
-import ummisco.gama.ui.parameters.EditorFactory;
-import ummisco.gama.ui.parameters.IntEditor;
-import ummisco.gama.ui.parameters.PointEditor;
-import ummisco.gama.ui.parameters.StringEditor;
-import ummisco.gama.ui.resources.GamaColors;
-import ummisco.gama.ui.resources.GamaIcons;
-import ummisco.gama.ui.resources.IGamaColors;
-import ummisco.gama.ui.resources.IGamaIcons;
-import ummisco.gama.ui.utils.WorkbenchHelper;
-import ummisco.gama.ui.views.GamaViewPart;
-import ummisco.gama.ui.views.InteractiveConsoleView;
-import ummisco.gama.ui.views.toolbar.GamaToolbar2;
-import ummisco.gama.ui.views.toolbar.GamaToolbarFactory;
-import ummisco.gama.ui.views.toolbar.IToolbarDecoratedView;
-
-public abstract class LayeredDisplayView extends GamaViewPart implements DisplayDataListener,
-		IToolbarDecoratedView.Pausable, IToolbarDecoratedView.Zoomable, IGamaView.Display {
-
-	protected SashForm form;
-	public Composite surfaceComposite;
-	protected Composite sidePanel;
-	protected IPerspectiveListener perspectiveListener;
-	public DisplayOverlay overlay;
-	protected volatile boolean disposed;
-	protected volatile boolean realized = false;
-	protected ToolItem overlayItem, sideControlsItem;
-	boolean sideControlsVisible = false, interactiveConsoleVisible = false;
-	int[] sideControlWeights = new int[] { 30, 70 };
-	protected final java.awt.Rectangle surfaceCompositeBounds = new java.awt.Rectangle();
-	protected LayeredDisplayMultiListener keyAndMouseListener;
-	protected DisplaySurfaceMenu menuManager;
-	protected Composite normalParentOfFullScreenControl;
-	protected Shell fullScreenShell;
-
-	public void toggleFullScreen() {
-		if (isFullScreen()) {
-			if (interactiveConsoleVisible)
-				toggleInteractiveConsole();
-			controlToSetFullScreen().setParent(normalParentOfFullScreenControl);
-			createOverlay();
-			normalParentOfFullScreenControl.layout(true, true);
-			destroyFullScreenShell();
-			this.setFocus();
-
-		} else {
-			createFullScreenShell();
-			normalParentOfFullScreenControl = controlToSetFullScreen().getParent();
-			controlToSetFullScreen().setParent(fullScreenShell);
-			createOverlay();
-			fullScreenShell.layout(true, true);
-			fullScreenShell.setVisible(true);
-			getZoomableControls()[0].forceFocus();
-		}
-	}
-
-	public Control controlToSetFullScreen() {
-		return form;
-	}
-
-	public SashForm getSash() {
-		return form;
-	}
-
-	public void createOverlay() {
-		boolean wasVisible = false;
-		if (overlay != null) {
-			wasVisible = overlay.isVisible();
-			overlay.dispose();
-		}
-		overlay = new DisplayOverlay(this, surfaceComposite, getOutput().getOverlayProvider());
-		if (wasVisible)
-			overlay.setVisible(true);
-	}
-
-	public boolean isFullScreen() {
-		return fullScreenShell != null;
-	}
-
-	private void createFullScreenShell() {
-		if (fullScreenShell != null)
-			return;
-		fullScreenShell = new Shell(WorkbenchHelper.getDisplay(),
-				(GamaPreferences.Displays.DISPLAY_MODAL_FULLSCREEN.getValue() ? SWT.ON_TOP : SWT.APPLICATION_MODAL)
-						| SWT.NO_TRIM);
-		fullScreenShell.setBounds(WorkbenchHelper.getDisplay().getBounds());
-
-		// fullScreenShell.setMaximized(true);
-		final GridLayout gl = new GridLayout(1, true);
-		gl.horizontalSpacing = 0;
-		gl.marginHeight = 0;
-		gl.marginWidth = 0;
-		gl.verticalSpacing = 0;
-		fullScreenShell.setLayout(gl);
-		// fullScreenShell.setAlpha(200);
-		// fullScreenShell.setFullScreen(true);
-	}
-
-	private void destroyFullScreenShell() {
-		if (fullScreenShell == null)
-			return;
-		fullScreenShell.close();
-		fullScreenShell.dispose();
-		fullScreenShell = null;
-	}
-
-	protected Runnable displayOverlay = () -> {
-		if (overlay == null) { return; }
-		updateOverlay();
-	};
-
-	protected void updateOverlay() {
-		if (overlay.isVisible())
-			overlay.update();
-	}
-
-	@Override
-	public void init(final IViewSite site) throws PartInitException {
-		super.init(site);
-		if (getOutput() != null) {
-			setPartName(getOutput().getName());
-		}
-	}
-
-	@Override
-	public void addOutput(final IDisplayOutput out) {
-		super.addOutput(out);
-		if (out != null) {
-			final IScope scope = out.getScope();
-
-			if (scope != null && scope.getSimulation() != null) {
-				final ITopLevelAgent root = scope.getRoot();
-				final Color color = root.getColor();
-				// String name = root.getClass().getSimpleName() +
-				// root.getIndex();
-				this.setTitleImage(GamaIcons.createTempColorIcon(GamaColors.get(color)));
-			}
-		}
-	}
-
-	public boolean isOpenGL() {
-		if (outputs.isEmpty()) { return false; }
-		return getOutput().isOpenGL();
-	}
-
-	public ILayerManager getDisplayManager() {
-		return getDisplaySurface().getManager();
-	}
-
-	public void toggleOverlay() {
-		overlay.setVisible(!overlay.isVisible());
-	}
-
-	public void toggleSideControls() {
-		if (sideControlsVisible) {
-			sideControlWeights = form.getWeights();
-			form.setMaximizedControl(parent.getParent());
-			sideControlsVisible = false;
-		} else {
-			form.setWeights(sideControlWeights);
-			form.setMaximizedControl(null);
-			sideControlsVisible = true;
-		}
-		sideControlsItem.setSelection(sideControlsVisible);
-	}
-
-	public void toggleInteractiveConsole() {
-		if (!sideControlsVisible)
-			toggleSideControls();
-		final InteractiveConsoleView view =
-				(InteractiveConsoleView) WorkbenchHelper.findView(IGui.INTERACTIVE_CONSOLE_VIEW_ID, null, true);
-		if (view == null)
-			return;
-		if (interactiveConsoleVisible) {
-			view.getControlToDisplayInFullScreen().setParent(view.getParentOfControlToDisplayFullScreen());
-			view.getParentOfControlToDisplayFullScreen().layout();
-			interactiveConsoleVisible = false;
-		} else {
-			view.getControlToDisplayInFullScreen().setParent(sidePanel);
-			interactiveConsoleVisible = true;
-		}
-		sidePanel.layout(true, true);
-
-	}
-
-	public Composite getSurfaceComposite() {
-		return surfaceComposite;
-	}
-
-	@Override
-	public void ownCreatePartControl(final Composite c) {
-		if (getOutput() == null) { return; }
-
-		final GridLayout ll = new GridLayout(1, true);
-		ll.horizontalSpacing = 0;
-		ll.verticalSpacing = 0;
-		ll.marginHeight = 0;
-		ll.marginWidth = 0;
-		c.setLayout(ll);
-
-		// First create the sashform
-
-		form = new SashForm(c, SWT.HORIZONTAL);
-		form.setLayoutData(new GridData(SWT.FILL, SWT.FILL, true, true));
-		form.setBackground(IGamaColors.WHITE.color());
-		form.setSashWidth(8);
-
-		sidePanel = new Composite(form, SWT.BORDER);
-		final GridLayout layout = new GridLayout(1, true);
-		layout.horizontalSpacing = 0;
-		layout.verticalSpacing = 0;
-		layout.marginHeight = 0;
-		layout.marginWidth = 0;
-		sidePanel.setLayout(layout);
-		sidePanel.setBackground(IGamaColors.WHITE.color());
-		final Composite centralPanel =
-				new Composite(form, GamaPreferences.Displays.CORE_DISPLAY_BORDER.getValue() ? SWT.BORDER : SWT.NONE);
-		GridLayout gl = new GridLayout(1, true);
-		gl.horizontalSpacing = 0;
-		gl.marginHeight = 0;
-		gl.marginWidth = 0;
-		gl.verticalSpacing = 0;
-		centralPanel.setLayout(gl);
-		parent = new Composite(centralPanel, SWT.NONE) {
-
-			@Override
-			public boolean setFocus() {
-				return forceFocus();
-			}
-
-		};
-
-		parent.setLayoutData(new GridData(SWT.FILL, SWT.FILL, true, true));
-		gl = new GridLayout(1, true);
-		gl.horizontalSpacing = 0;
-		gl.marginHeight = 0;
-		gl.marginWidth = 0;
-		gl.verticalSpacing = 0;
-		parent.setLayout(gl);
-		createSurfaceComposite(parent);
-
-		surfaceComposite.addControlListener(new ControlAdapter() {
-
-			@Override
-			public void controlResized(final ControlEvent e) {
-				final Rectangle r =
-						WorkbenchHelper.getDisplay().map(surfaceComposite, null, surfaceComposite.getBounds());
-				surfaceCompositeBounds.setBounds(r.x, r.y, r.width, r.height);
-			}
-		});
-
-		final GridData gd = new GridData(SWT.FILL, SWT.FILL, true, true);
-		gd.horizontalIndent = 0;
-		gd.verticalIndent = 0;
-		surfaceComposite.setLayoutData(gd);
-		createOverlay();
-		getOutput().setSynchronized(GamaPreferences.Runtime.CORE_SYNC.getValue());
-		getOutput().getData().addListener(this);
-		overlay.setVisible(GamaPreferences.Displays.CORE_OVERLAY.getValue());
-		if (overlay.isVisible()) {
-			overlay.update();
-		}
-		// Create after the surface composite
-		fillLayerSideControls(sidePanel);
-
-		// form.setWeights(new int[] { 30, 70 });
-		form.setMaximizedControl(centralPanel);
-		c.layout();
-
-		perspectiveListener = new IPerspectiveListener() {
-
-			boolean previousState = false;
-
-			@Override
-			public void perspectiveChanged(final IWorkbenchPage page, final IPerspectiveDescriptor perspective,
-					final String changeId) {}
-
-			@Override
-			public void perspectiveActivated(final IWorkbenchPage page, final IPerspectiveDescriptor perspective) {
-				if (perspective.getId().equals(PerspectiveHelper.PERSPECTIVE_MODELING_ID)) {
-					if (getOutput() != null && getDisplaySurface() != null) {
-						if (!GamaPreferences.Displays.CORE_DISPLAY_PERSPECTIVE.getValue()) {
-							previousState = getOutput().isPaused();
-							getOutput().setPaused(true);
-						}
-					}
-					if (overlay != null) {
-						overlay.hide();
-					}
-				} else {
-					if (!GamaPreferences.Displays.CORE_DISPLAY_PERSPECTIVE.getValue()) {
-						if (getOutput() != null && getDisplaySurface() != null) {
-							getOutput().setPaused(previousState);
-						}
-					}
-					if (overlay != null) {
-						overlay.update();
-					}
-				}
-			}
-		};
-
-		WorkbenchHelper.getWindow().addPerspectiveListener(perspectiveListener);
-		keyAndMouseListener = new LayeredDisplayMultiListener(this);
-		menuManager = new DisplaySurfaceMenu(getDisplaySurface(), parent, this);
-		if (getOutput().getData().isFullScreen()) {
-			toggleFullScreen();
-		}
-	}
-
-	@Override
-	public void setFocus() {
-		if (parent != null && !parent.isDisposed() && !parent.isFocusControl()) {
-			parent.forceFocus();
-		}
-	}
-
-	protected abstract Composite createSurfaceComposite(Composite parent);
-
-	@Override
-	public LayeredDisplayOutput getOutput() {
-		return (LayeredDisplayOutput) super.getOutput();
-	}
-
-	@Override
-	public IDisplaySurface getDisplaySurface() {
-		final LayeredDisplayOutput out = getOutput();
-		if (out != null) { return out.getSurface(); }
-		return null;
-	}
-
-	@Override
-	public void widgetDisposed(final DisposeEvent e) {
-		if (disposed) { return; }
-		if (getOutput() != null) {
-			getOutput().getData().removeListener(this);
-		}
-		if (keyAndMouseListener != null) {
-			keyAndMouseListener.dispose();
-		}
-		disposed = true;
-		if (surfaceComposite != null) {
-			try {
-				surfaceComposite.dispose();
-			} catch (final RuntimeException ex) {
-
-			}
-		}
-		// final IDisplaySurface s = getDisplaySurface();
-		// if ( s != null ) {
-		releaseLock();
-		// }
-		if (updateThread != null) {
-			updateThread.interrupt();
-		}
-
-		if (perspectiveListener != null) {
-			WorkbenchHelper.getWindow().removePerspectiveListener(perspectiveListener);
-		}
-		// FIXME Remove the listeners
-
-		if (overlay != null) {
-			overlay.close();
-		}
-
-		menuManager = null;
-
-		super.widgetDisposed(e);
-	}
-
-	@Override
-	public void changed(final Changes changes, final Object value) {
-		switch (changes) {
-			case ZOOM:
-				WorkbenchHelper.asyncRun(() -> overlay.update());
-				break;
-			default:
-				break;
-		}
-
-	}
-
-	/*
-	 * Between 0 and 100;
-	 */
-	public int getZoomLevel() {
-		if (getOutput() == null) { return 0; }
-		final Double dataZoom = getOutput().getData().getZoomLevel();
-		if (dataZoom == null) {
-			return 1;
-		} else {
-			return (int) (dataZoom * 100);
-		}
-	}
-
-	@Override
-	public void pauseChanged() {
-		overlay.update();
-	}
-
-	@Override
-	public void synchronizeChanged() {
-		overlay.update();
-	}
-
-	public double getValueOfOnePixelInModelUnits() {
-		final IDisplaySurface s = getDisplaySurface();
-		if (s == null) { return 1; }
-		final double displayWidth = s.getDisplayWidth();
-		final double envWidth = s.getEnvWidth();
-		return envWidth / displayWidth;
-	}
-
-	public String getOverlayCoordInfo() {
-		final LayeredDisplayOutput output = getOutput();
-		if (output == null) { return ""; }
-		final boolean paused = output.isPaused();
-		final boolean synced = output.getData().isSynchronized();
-		final IDisplaySurface surface = getDisplaySurface();
-		final String point = surface == null ? null : surface.getModelCoordinatesInfo();
-		return point + (paused ? " | Paused" : "") + (synced ? " | Synchronized" : "");
-	}
-
-	public String getOverlayZoomInfo() {
-		final IDisplaySurface surface = getDisplaySurface();
-		if (surface == null) { return ""; }
-		final boolean openGL = isOpenGL();
-		String result =
-				GamaPreferences.Displays.CORE_SHOW_FPS.getValue() ? String.valueOf(surface.getFPS()) + " fps | " : "";
-		if (!openGL) {
-			return result + "Zoom " + getZoomLevel() + "%";
-		} else {
-			final IDisplaySurface.OpenGL ds = (IDisplaySurface.OpenGL) surface;
-			final ILocation camera = ds.getCameraPosition();
-<<<<<<< HEAD
-			result = result + String.format("Zoom %d%% | Camera [%.2f;%.2f;%.2f]", getZoomLevel(), camera.getX(),
-					camera.getY(), camera.getZ()/* , camera.getTheta(), camera.getPhi() */);
-			final Envelope3D roi = ds.getROIDimensions();
-=======
-			final ILocation cameraLook = ds.getCameraLookPosition();
-			final ILocation cameraUpVector = ds.getCameraUpVector();
-			result = result + String.format("Zoom %d%% | [%.2f;%.2f;%.2f] | [%.2f;%.2f;%.2f] | [%.2f;%.2f;%.2f]", getZoomLevel(), 
-					camera.getX(),camera.getY(), camera.getZ(), 
-					cameraLook.getX(),cameraLook.getY(), cameraLook.getZ(),
-					cameraUpVector.getX(),cameraUpVector.getY(), cameraUpVector.getZ()/* , camera.getTheta(), camera.getPhi() */);
->>>>>>> 20a63b0c
-			if (roi != null) {
-				result = result + " ROI [" + Maths.round(roi.getWidth(), 2) + " x " + Maths.round(roi.getHeight(), 2)
-						+ "]";
-
-			} else {
-				// if (ds.inKeystoneMode()) {
-				// result = result + " - Press 'k' to exit, 'c' to copy keystone values";
-				// }
-			}
-			return result;
-		}
-	}
-
-	@Override
-	public void createToolItems(final GamaToolbar2 tb) {
-		super.createToolItems(tb);
-		// { LAYER_CONTROLS, INSPECT_AGENTS, OPENGL, SEP, SNAPSHOT };
-
-		sideControlsItem = tb.check("display.layers2", "Toggle layers controls",
-				"Toggle layers controls (CTRL+L or COMMAND+L)", new SelectionAdapter() {
-
-					@Override
-					public void widgetSelected(final SelectionEvent e) {
-						toggleSideControls();
-					}
-
-				}, SWT.LEFT);
-		overlayItem = tb.check("display.overlay2", "Toggle overlay", "Toggle bottom overlay (CTRL+O or COMMAND+O)",
-				new SelectionAdapter() {
-
-					@Override
-					public void widgetSelected(final SelectionEvent e) {
-						overlay.setVisible(overlayItem.getSelection());
-					}
-
-				}, SWT.LEFT);
-		overlayItem.setSelection(GamaPreferences.Displays.CORE_OVERLAY.getValue());
-		tb.sep(GamaToolbarFactory.TOOLBAR_SEP, SWT.LEFT);
-
-		tb.menu(IGamaIcons.MENU_POPULATION, "Browse displayed agents by layers", "Browse through all displayed agents",
-				new SelectionAdapter() {
-
-					Menu menu;
-
-					@Override
-					public void widgetSelected(final SelectionEvent trigger) {
-						// final boolean asMenu = trigger.detail == SWT.ARROW;
-						final ToolItem target = (ToolItem) trigger.widget;
-						final ToolBar toolBar = target.getParent();
-						if (menu != null) {
-							menu.dispose();
-						}
-						menu = new Menu(toolBar.getShell(), SWT.POP_UP);
-						menuManager.buildToolbarMenu(menu);
-						final Point point = toolBar.toDisplay(new Point(trigger.x, trigger.y));
-						menu.setLocation(point.x, point.y);
-						menu.setVisible(true);
-
-					}
-				}, SWT.LEFT);
-
-		tb.sep(GamaToolbarFactory.TOOLBAR_SEP, SWT.RIGHT);
-		tb.button(IGamaIcons.DISPLAY_TOOLBAR_SNAPSHOT, "Take a snapshot", "Take a snapshot", new SelectionAdapter() {
-
-			@Override
-			public void widgetSelected(final SelectionEvent e) {
-				doSnapshot();
-			}
-
-		}, SWT.RIGHT);
-	}
-
-	@Override
-	public void zoomIn() {
-		if (getDisplaySurface() != null)
-			getDisplaySurface().zoomIn();
-	}
-
-	@Override
-	public void zoomOut() {
-		if (getDisplaySurface() != null)
-			getDisplaySurface().zoomOut();
-	}
-
-	@Override
-	public void zoomFit() {
-		if (getDisplaySurface() != null)
-			getDisplaySurface().zoomFit();
-	}
-
-	@Override
-	public Control[] getZoomableControls() {
-		return new Control[] { parent };
-	}
-
-	@Override
-	protected GamaUIJob createUpdateJob() {
-		return new GamaUIJob() {
-
-			@Override
-			protected UpdatePriority jobPriority() {
-				return UpdatePriority.HIGHEST;
-			}
-
-			@Override
-			public IStatus runInUIThread(final IProgressMonitor monitor) {
-				if (getDisplaySurface() == null) { return Status.CANCEL_STATUS; }
-				getDisplaySurface().updateDisplay(false);
-				return Status.OK_STATUS;
-			}
-		};
-	}
-
-	Thread updateThread;
-
-	@Override
-	public void update(final IDisplayOutput output) {
-
-		// Fix for issue #1693
-		final boolean oldSync = output.isSynchronized();
-		if (output.isInInitPhase())
-			output.setSynchronized(false);
-		// end fix
-		if (updateThread == null) {
-			updateThread = new Thread(() -> {
-				final IDisplaySurface s = getDisplaySurface();
-				// if (s != null && !s.isDisposed() && !disposed) {
-				// s.updateDisplay(false);
-				// }
-				while (!disposed) {
-
-					if (s != null && s.isRealized() && !s.isDisposed() && !disposed) {
-						acquireLock();
-						s.updateDisplay(false);
-						if (s.getData().isAutosave()) {
-							doSnapshot();
-						}
-						// Fix for issue #1693
-						if (output.isInInitPhase()) {
-							output.setInInitPhase(false);
-							output.setSynchronized(oldSync);
-							// end fix
-						}
-
-					}
-
-				}
-			});
-			updateThread.start();
-		}
-
-		if (output.isSynchronized()) {
-			final IDisplaySurface s = getDisplaySurface();
-			s.updateDisplay(false);
-			if (getOutput().getData().isAutosave() && s.isRealized()) {
-				doSnapshot();
-			}
-			while (!s.isRendered() && !s.isDisposed() && !disposed) {
-				try {
-					Thread.sleep(10);
-				} catch (final InterruptedException e) {
-					e.printStackTrace();
-				}
-
-			}
-		} else if (updateThread.isAlive()) {
-			releaseLock();
-		}
-
-	}
-
-	void doSnapshot() {
-		if (getOutput() == null || getDisplaySurface() == null)
-			return;
-		final IDisplaySurface surface = getDisplaySurface();
-		final IScope scope = surface.getScope();
-		final LayeredDisplayData data = getOutput().getData();
-		final int w = (int) data.getImageDimension().getX();
-		final int h = (int) data.getImageDimension().getY();
-		final int width = w == -1 ? surface.getWidth() : w;
-		final int height = h == -1 ? surface.getHeight() : h;
-		BufferedImage snapshot = null;
-		if (GamaPreferences.Displays.DISPLAY_FAST_SNAPSHOT.getValue()) {
-			try {
-				final Robot robot = new Robot();
-				snapshot = robot.createScreenCapture(surfaceCompositeBounds);
-				snapshot = ImageUtils.resize(snapshot, width, height);
-			} catch (final Exception e) {
-				e.printStackTrace();
-			}
-		}
-		// in case it has not worked, snapshot is still null
-		if (snapshot == null) {
-			snapshot = surface.getImage(width, height);
-		}
-		if (!scope.interrupted())
-			saveSnapshot(scope, snapshot);
-	}
-
-	/**
-	 * Save this surface into an image passed as a parameter
-	 * 
-	 * @param scope
-	 * @param image
-	 */
-	public final void saveSnapshot(final IScope scope, final BufferedImage image) {
-		// Intentionnaly passing GAMA.getRuntimeScope() to errors in order to
-		// prevent the exceptions from being masked.
-		if (image == null) { return; }
-		try {
-			Files.newFolder(scope, IDisplaySurface.SNAPSHOT_FOLDER_NAME);
-		} catch (final GamaRuntimeException e1) {
-			e1.addContext("Impossible to create folder " + IDisplaySurface.SNAPSHOT_FOLDER_NAME);
-			GAMA.reportError(GAMA.getRuntimeScope(), e1, false);
-			e1.printStackTrace();
-			return;
-		}
-		final String snapshotFile = FileUtils.constructAbsoluteFilePath(scope, IDisplaySurface.SNAPSHOT_FOLDER_NAME
-				+ "/" + GAMA.getModel().getName() + "_display_" + getOutput().getName(), false);
-
-		final String file = snapshotFile + "_size_" + image.getWidth() + "x" + image.getHeight() + "_cycle_"
-				+ scope.getClock().getCycle() + "_time_" + java.lang.System.currentTimeMillis() + ".png";
-		DataOutputStream os = null;
-		try {
-			os = new DataOutputStream(new FileOutputStream(file));
-			ImageIO.write(image, "png", os);
-			image.flush();
-		} catch (final java.io.IOException ex) {
-			final GamaRuntimeException e = GamaRuntimeException.create(ex, scope);
-			e.addContext("Unable to create output stream for snapshot image");
-			GAMA.reportError(GAMA.getRuntimeScope(), e, false);
-		} finally {
-			try {
-				if (os != null) {
-					os.close();
-				}
-			} catch (final Exception ex) {
-				final GamaRuntimeException e = GamaRuntimeException.create(ex, scope);
-				e.addContext("Unable to close output stream for snapshot image");
-				GAMA.reportError(GAMA.getRuntimeScope(), e, false);
-			}
-		}
-	}
-
-	private volatile boolean lockAcquired = false;
-
-	synchronized void acquireLock() {
-		while (lockAcquired) {
-			try {
-				wait();
-			} catch (final InterruptedException e) {
-				// e.printStackTrace();
-			}
-		}
-		lockAcquired = true;
-	}
-
-	private synchronized void releaseLock() {
-		lockAcquired = false;
-		notify();
-	}
-
-	public Composite fillLayerSideControls(final Composite parent) {
-		//
-
-		final Composite column = new Composite(parent, SWT.NONE);
-		column.setBackground(IGamaColors.WHITE.color());
-		GridData data = new GridData(SWT.FILL, SWT.TOP, true, false);
-		column.setLayoutData(data);
-		final GridLayout layout = new GridLayout(2, false);
-		layout.verticalSpacing = 0;
-		column.setLayout(layout);
-
-		final Composite viewersComposite = new Composite(parent, SWT.None);
-		viewersComposite.setBackground(IGamaColors.WHITE.color());
-		data = new GridData(SWT.FILL, SWT.FILL, true, true);
-		viewersComposite.setLayoutData(data);
-		viewersComposite.setLayout(new GridLayout(1, true));
-
-		final ParameterExpandBar propertiesViewer =
-				new ParameterExpandBar(viewersComposite, SWT.V_SCROLL, false, false, false, false, null);
-		data = new GridData(SWT.FILL, SWT.FILL, true, true);
-		propertiesViewer.setLayoutData(data);
-		propertiesViewer.setSpacing(5);
-		final ItemList<ILayer> list = getDisplayManager();
-		final ParameterExpandBar layerViewer =
-				new ParameterExpandBar(viewersComposite, SWT.V_SCROLL, false, false, true, true, list);
-		data = new GridData(SWT.FILL, SWT.FILL, true, true);
-		layerViewer.setLayoutData(data);
-		layerViewer.setSpacing(5);
-		// Fill the 2 viewers
-		fillGeneralParameters(propertiesViewer);
-		if (getOutput().isOpenGL()) {
-			fillCameraParameters(propertiesViewer);
-			fillKeystoneParameters(propertiesViewer);
-		}
-		for (final ILayer layer : list.getItems()) {
-			fillLayerParameters(layerViewer, layer);
-		}
-
-		viewersComposite.layout();
-		layerViewer.addListener(SWT.Collapse, e -> viewersComposite.redraw());
-		layerViewer.addListener(SWT.Expand, e -> viewersComposite.redraw());
-		propertiesViewer.addListener(SWT.Collapse, e -> viewersComposite.redraw());
-		propertiesViewer.addListener(SWT.Expand, e -> viewersComposite.redraw());
-		parent.layout();
-		return viewersComposite;
-
-	}
-
-	PointEditor cameraPos, cameraTarget, cameraUp;
-	StringEditor preset;
-	IntEditor zoom;
-
-	private void fillCameraParameters(final ParameterExpandBar viewer) {
-		final Composite contents = createContentsComposite(viewer);
-		final IDisplaySurface ds = getDisplaySurface();
-		final IScope scope = getDisplaySurface().getScope();
-		final LayeredDisplayData data = getDisplaySurface().getData();
-
-		final BooleanEditor lock =
-				EditorFactory.create(scope, contents, "Lock camera:", false, (EditorListener<Boolean>) newValue -> {
-					preset.setActive(!newValue);
-					cameraPos.setActive(!newValue);
-					cameraTarget.setActive(!newValue);
-					cameraUp.setActive(!newValue);
-					zoom.setActive(!newValue);
-					getOutput().getData().disableCameraInteractions(newValue);
-				});
-
-		preset = EditorFactory.choose(scope, contents, "Preset camera:", "Choose...", true, getCameraNames(),
-				(EditorListener<String>) newValue -> {
-					if (newValue.isEmpty())
-						return;
-					data.setPresetCamera(newValue);
-					ds.updateDisplay(true);
-				});
-
-		cameraPos = EditorFactory.create(scope, contents, "Position:", data.getCameraPos(),
-				(EditorListener<ILocation>) newValue -> {
-					data.setCameraPos((GamaPoint) newValue);
-					ds.updateDisplay(true);
-				});
-		cameraTarget = EditorFactory.create(scope, contents, "Target:", data.getCameraLookPos(),
-				(EditorListener<ILocation>) newValue -> {
-					data.setCameraLookPos((GamaPoint) newValue);
-					ds.updateDisplay(true);
-				});
-		cameraUp = EditorFactory.create(scope, contents, "Orientation:", data.getCameraUpVector(),
-				(EditorListener<ILocation>) newValue -> {
-					data.setCameraUpVector((GamaPoint) newValue, true);
-					ds.updateDisplay(true);
-				});
-		data.addListener((p, v) -> {
-			switch (p) {
-				case CAMERA_POS:
-					cameraPos.getParam().setValue(scope, data.getCameraPos());
-					cameraPos.updateValue(true);
-					break;
-				case CAMERA_TARGET:
-					cameraTarget.getParam().setValue(scope, data.getCameraLookPos());
-					cameraTarget.updateValue(true);
-					break;
-				case CAMERA_UP:
-					cameraUp.getParam().setValue(scope, data.getCameraUpVector());
-					cameraUp.updateValue(true);
-					break;
-				case CAMERA_PRESET:
-					// Reverting the value back to ""
-					final String ps = (String) v;
-					preset.getParam().setValue(scope, "Choose...");
-					preset.updateValue(true);
-					break;
-				default:
-					;
-			}
-
-		});
-		final Label l = new Label(contents, SWT.None);
-		l.setText("");
-		final Button copy = new Button(contents, SWT.PUSH);
-		copy.setText("Copy as facets");
-		copy.setLayoutData(new GridData(SWT.END, SWT.FILL, false, false));
-		copy.setToolTipText(
-				"Copy the definition of the camera properties to the clipboard in a format suitable for pasting them in the definition of a display in GAML");
-		copy.addSelectionListener(new SelectionAdapter() {
-
-			@Override
-			public void widgetSelected(final SelectionEvent e) {
-				final Clipboard cb = new Clipboard(WorkbenchHelper.getDisplay());
-				String text = IKeyword.CAMERA_POS + ": " + cameraPos.getCurrentValue().yNegated().serialize(false);
-				text += " " + IKeyword.CAMERA_LOOK_POS + ": "
-						+ cameraTarget.getCurrentValue().yNegated().serialize(false);
-				text += " " + IKeyword.CAMERA_UP_VECTOR + ": " + cameraUp.getCurrentValue().serialize(false);
-				final TextTransfer textTransfer = TextTransfer.getInstance();
-				cb.setContents(new Object[] { text }, new Transfer[] { textTransfer });
-
-			}
-
-		});
-		createItem(viewer, "Camera", null, contents);
-
-	}
-
-	protected abstract List<String> getCameraNames();
-
-	private void fillKeystoneParameters(final ParameterExpandBar viewer) {
-		final Composite contents = createContentsComposite(viewer);
-		final IDisplaySurface ds = getDisplaySurface();
-		final IScope scope = getDisplaySurface().getScope();
-		final LayeredDisplayData data = getDisplaySurface().getData();
-
-		final PointEditor[] point = new PointEditor[4];
-		final ICoordinates points = data.getKeystone();
-		int i = 0;
-		for (final GamaPoint p : points) {
-			final int j = i;
-			i++;
-			point[j] = EditorFactory.create(scope, contents, "Point " + j + ":",
-					(GamaPoint) data.getKeystone().at(j).clone(), (EditorListener<ILocation>) newValue -> {
-						data.getKeystone().at(j).setLocation(newValue);
-						data.setKeystone(data.getKeystone());
-						ds.updateDisplay(true);
-					});
-		}
-
-		data.addListener((p, v) -> {
-			switch (p) {
-				case KEYSTONE:
-					for (int k = 0; k < 4; k++) {
-						point[k].getParam().setValue(scope, data.getKeystone().at(k));
-						point[k].updateValue(true);
-					}
-					break;
-				default:
-					;
-			}
-
-		});
-		final Label l = new Label(contents, SWT.None);
-		l.setText("");
-		final Button copy = new Button(contents, SWT.PUSH);
-		copy.setText("Copy as facet");
-		copy.setLayoutData(new GridData(SWT.END, SWT.FILL, false, false));
-		copy.setToolTipText(
-				"Copy the definition of the keystone values to the clipboard in a format suitable for pasting them in the definition of a display in GAML");
-		copy.addSelectionListener(new SelectionAdapter() {
-
-			@Override
-			public void widgetSelected(final SelectionEvent e) {
-				final Clipboard cb = new Clipboard(WorkbenchHelper.getDisplay());
-				final IList<GamaPoint> pp =
-						GamaListFactory.create(scope, Types.POINT, data.getKeystone().toCoordinateArray());
-				final String text = IKeyword.KEYSTONE + ": " + pp.serialize(false);
-				final TextTransfer textTransfer = TextTransfer.getInstance();
-				cb.setContents(new Object[] { text }, new Transfer[] { textTransfer });
-			}
-
-		});
-		createItem(viewer, "Keystone", null, contents);
-	}
-
-	private void fillGeneralParameters(final ParameterExpandBar viewer) {
-		final Composite contents = createContentsComposite(viewer);
-		final IDisplaySurface ds = getDisplaySurface();
-		final IScope scope = getDisplaySurface().getScope();
-		final LayeredDisplayData data = getDisplaySurface().getData();
-		EditorFactory.create(scope, contents, "Antialias:", data.isAntialias(), (EditorListener<Boolean>) newValue -> {
-			data.setAntialias(newValue);
-			ds.updateDisplay(true);
-		});
-		final ColorEditor background = EditorFactory.create(scope, contents, "Background:", data.getBackgroundColor(),
-				(EditorListener<Color>) newValue -> {
-					data.setBackgroundColor(new GamaColor(newValue));
-					ds.updateDisplay(true);
-				});
-		final ColorEditor highlight = EditorFactory.create(scope, contents, "Highlight:", data.getHighlightColor(),
-				(EditorListener<Color>) newValue -> {
-					data.setHighlightColor(new GamaColor(newValue));
-					ds.updateDisplay(true);
-				});
-		zoom = EditorFactory.create(scope, contents, "Zoom (%):", "",
-				Integer.valueOf((int) (data.getZoomLevel() * 100)), 0, null, 1, (EditorListener<Integer>) newValue -> {
-					data.setZoomLevel(newValue.doubleValue() / 100d, true);
-					ds.updateDisplay(true);
-				});
-
-		createItem(viewer, "General", null, contents);
-
-		ds.getData().addListener((p, v) -> {
-			switch (p) {
-				case ZOOM:
-					zoom.getParam().setValue(scope, (int) (data.getZoomLevel() * 100));
-					zoom.updateValue(false);
-					break;
-				case BACKGROUND:
-					background.getParam().setValue(scope, data.getBackgroundColor());
-					background.updateValue(false);
-					break;
-				default:
-					;
-			}
-
-		});
-
-	}
-
-	public void createItem(final ParameterExpandBar viewer, final String name, final Object data,
-			final Composite contents) {
-		final ParameterExpandItem i = new ParameterExpandItem(viewer, data, SWT.None, null);
-		i.setText(name);
-		contents.pack(true);
-		contents.layout();
-		i.setControl(contents);
-		i.setHeight(contents.computeSize(SWT.DEFAULT, SWT.DEFAULT).y);
-		i.setExpanded(false);
-	}
-
-	public void fillLayerParameters(final ParameterExpandBar viewer, final ILayer layer) {
-		final Composite contents = createContentsComposite(viewer);
-		if (layer instanceof AbstractLayer) {
-			LayerSideControls.fill(contents, layer, getDisplaySurface());
-		}
-		createItem(viewer, "Layer " + layer.getName(), layer, contents);
-	}
-
-	public Composite createContentsComposite(final ParameterExpandBar viewer) {
-		final Composite contents = new Composite(viewer, SWT.NONE);
-		contents.setBackground(IGamaColors.WHITE.color());
-		final GridLayout layout = new GridLayout(2, false);
-		layout.verticalSpacing = 0;
-		contents.setLayout(layout);
-		return contents;
-	}
-
-	/**
-	 * Ensures that the overlay tool item is coherent with the state of the overlay
-	 * 
-	 * @param hidden
-	 */
-	public void overlayChanged() {
-		overlayItem.setSelection(overlay.isVisible());
-	}
-
-	@Override
-	public boolean zoomWhenScrolling() {
-		return true;
-	}
-
-	@Override
-	public void removeOutput(final IDisplayOutput output) {
-		if (output == null)
-			return;
-		if (output == getOutput()) {
-			if (isFullScreen()) {
-				WorkbenchHelper.run(() -> toggleFullScreen());
-			}
-		}
-		output.dispose();
-		outputs.remove(output);
-		if (outputs.isEmpty()) {
-			close();
-		}
-	}
-
-	private ToolItem message;
-
-	public void setMessage(final String msg) {
-		if (message != null) {
-			message.dispose();
-			message = null;
-		}
-		if (msg != null)
-			toolbar.status((String) null, msg, null, SWT.LEFT);
-	}
-
-}
+/*********************************************************************************************
+ *
+ * 'LayeredDisplayView.java, in plugin ummisco.gama.ui.experiment, is part of the source code of the GAMA modeling and
+ * simulation platform. (c) 2007-2016 UMI 209 UMMISCO IRD/UPMC & Partners
+ *
+ * Visit https://github.com/gama-platform/gama for license information and developers contact.
+ * 
+ *
+ **********************************************************************************************/
+package ummisco.gama.ui.views.displays;
+
+import java.awt.Color;
+import java.awt.Robot;
+import java.awt.image.BufferedImage;
+import java.io.DataOutputStream;
+import java.io.FileOutputStream;
+import java.util.List;
+
+import javax.imageio.ImageIO;
+
+import org.eclipse.core.runtime.IProgressMonitor;
+import org.eclipse.core.runtime.IStatus;
+import org.eclipse.core.runtime.Status;
+import org.eclipse.swt.SWT;
+import org.eclipse.swt.custom.SashForm;
+import org.eclipse.swt.dnd.Clipboard;
+import org.eclipse.swt.dnd.TextTransfer;
+import org.eclipse.swt.dnd.Transfer;
+import org.eclipse.swt.events.ControlAdapter;
+import org.eclipse.swt.events.ControlEvent;
+import org.eclipse.swt.events.DisposeEvent;
+import org.eclipse.swt.events.SelectionAdapter;
+import org.eclipse.swt.events.SelectionEvent;
+import org.eclipse.swt.graphics.Point;
+import org.eclipse.swt.graphics.Rectangle;
+import org.eclipse.swt.layout.GridData;
+import org.eclipse.swt.layout.GridLayout;
+import org.eclipse.swt.widgets.Button;
+import org.eclipse.swt.widgets.Composite;
+import org.eclipse.swt.widgets.Control;
+import org.eclipse.swt.widgets.Label;
+import org.eclipse.swt.widgets.Menu;
+import org.eclipse.swt.widgets.Shell;
+import org.eclipse.swt.widgets.ToolBar;
+import org.eclipse.swt.widgets.ToolItem;
+import org.eclipse.ui.IPerspectiveDescriptor;
+import org.eclipse.ui.IPerspectiveListener;
+import org.eclipse.ui.IViewSite;
+import org.eclipse.ui.IWorkbenchPage;
+import org.eclipse.ui.PartInitException;
+
+import msi.gama.application.workbench.PerspectiveHelper;
+import msi.gama.common.geometry.Envelope3D;
+import msi.gama.common.geometry.ICoordinates;
+import msi.gama.common.interfaces.IDisplaySurface;
+import msi.gama.common.interfaces.IGamaView;
+import msi.gama.common.interfaces.IGui;
+import msi.gama.common.interfaces.IKeyword;
+import msi.gama.common.interfaces.ILayer;
+import msi.gama.common.interfaces.ILayerManager;
+import msi.gama.common.interfaces.ItemList;
+import msi.gama.common.preferences.GamaPreferences;
+import msi.gama.common.util.FileUtils;
+import msi.gama.common.util.ImageUtils;
+import msi.gama.kernel.experiment.ITopLevelAgent;
+import msi.gama.metamodel.shape.GamaPoint;
+import msi.gama.metamodel.shape.ILocation;
+import msi.gama.outputs.IDisplayOutput;
+import msi.gama.outputs.LayeredDisplayData;
+import msi.gama.outputs.LayeredDisplayData.Changes;
+import msi.gama.outputs.LayeredDisplayData.DisplayDataListener;
+import msi.gama.outputs.LayeredDisplayOutput;
+import msi.gama.outputs.layers.AbstractLayer;
+import msi.gama.runtime.GAMA;
+import msi.gama.runtime.IScope;
+import msi.gama.runtime.exceptions.GamaRuntimeException;
+import msi.gama.util.GamaColor;
+import msi.gama.util.GamaListFactory;
+import msi.gama.util.IList;
+import msi.gaml.operators.Files;
+import msi.gaml.operators.Maths;
+import msi.gaml.types.Types;
+import ummisco.gama.ui.controls.ParameterExpandBar;
+import ummisco.gama.ui.controls.ParameterExpandItem;
+import ummisco.gama.ui.interfaces.EditorListener;
+import ummisco.gama.ui.parameters.BooleanEditor;
+import ummisco.gama.ui.parameters.ColorEditor;
+import ummisco.gama.ui.parameters.EditorFactory;
+import ummisco.gama.ui.parameters.IntEditor;
+import ummisco.gama.ui.parameters.PointEditor;
+import ummisco.gama.ui.parameters.StringEditor;
+import ummisco.gama.ui.resources.GamaColors;
+import ummisco.gama.ui.resources.GamaIcons;
+import ummisco.gama.ui.resources.IGamaColors;
+import ummisco.gama.ui.resources.IGamaIcons;
+import ummisco.gama.ui.utils.WorkbenchHelper;
+import ummisco.gama.ui.views.GamaViewPart;
+import ummisco.gama.ui.views.InteractiveConsoleView;
+import ummisco.gama.ui.views.toolbar.GamaToolbar2;
+import ummisco.gama.ui.views.toolbar.GamaToolbarFactory;
+import ummisco.gama.ui.views.toolbar.IToolbarDecoratedView;
+
+public abstract class LayeredDisplayView extends GamaViewPart implements DisplayDataListener,
+		IToolbarDecoratedView.Pausable, IToolbarDecoratedView.Zoomable, IGamaView.Display {
+
+	protected SashForm form;
+	public Composite surfaceComposite;
+	protected Composite sidePanel;
+	protected IPerspectiveListener perspectiveListener;
+	public DisplayOverlay overlay;
+	protected volatile boolean disposed;
+	protected volatile boolean realized = false;
+	protected ToolItem overlayItem, sideControlsItem;
+	boolean sideControlsVisible = false, interactiveConsoleVisible = false;
+	int[] sideControlWeights = new int[] { 30, 70 };
+	protected final java.awt.Rectangle surfaceCompositeBounds = new java.awt.Rectangle();
+	protected LayeredDisplayMultiListener keyAndMouseListener;
+	protected DisplaySurfaceMenu menuManager;
+	protected Composite normalParentOfFullScreenControl;
+	protected Shell fullScreenShell;
+
+	public void toggleFullScreen() {
+		if (isFullScreen()) {
+			if (interactiveConsoleVisible)
+				toggleInteractiveConsole();
+			controlToSetFullScreen().setParent(normalParentOfFullScreenControl);
+			createOverlay();
+			normalParentOfFullScreenControl.layout(true, true);
+			destroyFullScreenShell();
+			this.setFocus();
+
+		} else {
+			createFullScreenShell();
+			normalParentOfFullScreenControl = controlToSetFullScreen().getParent();
+			controlToSetFullScreen().setParent(fullScreenShell);
+			createOverlay();
+			fullScreenShell.layout(true, true);
+			fullScreenShell.setVisible(true);
+			getZoomableControls()[0].forceFocus();
+		}
+	}
+
+	public Control controlToSetFullScreen() {
+		return form;
+	}
+
+	public SashForm getSash() {
+		return form;
+	}
+
+	public void createOverlay() {
+		boolean wasVisible = false;
+		if (overlay != null) {
+			wasVisible = overlay.isVisible();
+			overlay.dispose();
+		}
+		overlay = new DisplayOverlay(this, surfaceComposite, getOutput().getOverlayProvider());
+		if (wasVisible)
+			overlay.setVisible(true);
+	}
+
+	public boolean isFullScreen() {
+		return fullScreenShell != null;
+	}
+
+	private void createFullScreenShell() {
+		if (fullScreenShell != null)
+			return;
+		fullScreenShell = new Shell(WorkbenchHelper.getDisplay(),
+				(GamaPreferences.Displays.DISPLAY_MODAL_FULLSCREEN.getValue() ? SWT.ON_TOP : SWT.APPLICATION_MODAL)
+						| SWT.NO_TRIM);
+		fullScreenShell.setBounds(WorkbenchHelper.getDisplay().getBounds());
+
+		// fullScreenShell.setMaximized(true);
+		final GridLayout gl = new GridLayout(1, true);
+		gl.horizontalSpacing = 0;
+		gl.marginHeight = 0;
+		gl.marginWidth = 0;
+		gl.verticalSpacing = 0;
+		fullScreenShell.setLayout(gl);
+		// fullScreenShell.setAlpha(200);
+		// fullScreenShell.setFullScreen(true);
+	}
+
+	private void destroyFullScreenShell() {
+		if (fullScreenShell == null)
+			return;
+		fullScreenShell.close();
+		fullScreenShell.dispose();
+		fullScreenShell = null;
+	}
+
+	protected Runnable displayOverlay = () -> {
+		if (overlay == null) { return; }
+		updateOverlay();
+	};
+
+	protected void updateOverlay() {
+		if (overlay.isVisible())
+			overlay.update();
+	}
+
+	@Override
+	public void init(final IViewSite site) throws PartInitException {
+		super.init(site);
+		if (getOutput() != null) {
+			setPartName(getOutput().getName());
+		}
+	}
+
+	@Override
+	public void addOutput(final IDisplayOutput out) {
+		super.addOutput(out);
+		if (out != null) {
+			final IScope scope = out.getScope();
+
+			if (scope != null && scope.getSimulation() != null) {
+				final ITopLevelAgent root = scope.getRoot();
+				final Color color = root.getColor();
+				// String name = root.getClass().getSimpleName() +
+				// root.getIndex();
+				this.setTitleImage(GamaIcons.createTempColorIcon(GamaColors.get(color)));
+			}
+		}
+	}
+
+	public boolean isOpenGL() {
+		if (outputs.isEmpty()) { return false; }
+		return getOutput().isOpenGL();
+	}
+
+	public ILayerManager getDisplayManager() {
+		return getDisplaySurface().getManager();
+	}
+
+	public void toggleOverlay() {
+		overlay.setVisible(!overlay.isVisible());
+	}
+
+	public void toggleSideControls() {
+		if (sideControlsVisible) {
+			sideControlWeights = form.getWeights();
+			form.setMaximizedControl(parent.getParent());
+			sideControlsVisible = false;
+		} else {
+			form.setWeights(sideControlWeights);
+			form.setMaximizedControl(null);
+			sideControlsVisible = true;
+		}
+		sideControlsItem.setSelection(sideControlsVisible);
+	}
+
+	public void toggleInteractiveConsole() {
+		if (!sideControlsVisible)
+			toggleSideControls();
+		final InteractiveConsoleView view =
+				(InteractiveConsoleView) WorkbenchHelper.findView(IGui.INTERACTIVE_CONSOLE_VIEW_ID, null, true);
+		if (view == null)
+			return;
+		if (interactiveConsoleVisible) {
+			view.getControlToDisplayInFullScreen().setParent(view.getParentOfControlToDisplayFullScreen());
+			view.getParentOfControlToDisplayFullScreen().layout();
+			interactiveConsoleVisible = false;
+		} else {
+			view.getControlToDisplayInFullScreen().setParent(sidePanel);
+			interactiveConsoleVisible = true;
+		}
+		sidePanel.layout(true, true);
+
+	}
+
+	public Composite getSurfaceComposite() {
+		return surfaceComposite;
+	}
+
+	@Override
+	public void ownCreatePartControl(final Composite c) {
+		if (getOutput() == null) { return; }
+
+		final GridLayout ll = new GridLayout(1, true);
+		ll.horizontalSpacing = 0;
+		ll.verticalSpacing = 0;
+		ll.marginHeight = 0;
+		ll.marginWidth = 0;
+		c.setLayout(ll);
+
+		// First create the sashform
+
+		form = new SashForm(c, SWT.HORIZONTAL);
+		form.setLayoutData(new GridData(SWT.FILL, SWT.FILL, true, true));
+		form.setBackground(IGamaColors.WHITE.color());
+		form.setSashWidth(8);
+
+		sidePanel = new Composite(form, SWT.BORDER);
+		final GridLayout layout = new GridLayout(1, true);
+		layout.horizontalSpacing = 0;
+		layout.verticalSpacing = 0;
+		layout.marginHeight = 0;
+		layout.marginWidth = 0;
+		sidePanel.setLayout(layout);
+		sidePanel.setBackground(IGamaColors.WHITE.color());
+		final Composite centralPanel =
+				new Composite(form, GamaPreferences.Displays.CORE_DISPLAY_BORDER.getValue() ? SWT.BORDER : SWT.NONE);
+		GridLayout gl = new GridLayout(1, true);
+		gl.horizontalSpacing = 0;
+		gl.marginHeight = 0;
+		gl.marginWidth = 0;
+		gl.verticalSpacing = 0;
+		centralPanel.setLayout(gl);
+		parent = new Composite(centralPanel, SWT.NONE) {
+
+			@Override
+			public boolean setFocus() {
+				return forceFocus();
+			}
+
+		};
+
+		parent.setLayoutData(new GridData(SWT.FILL, SWT.FILL, true, true));
+		gl = new GridLayout(1, true);
+		gl.horizontalSpacing = 0;
+		gl.marginHeight = 0;
+		gl.marginWidth = 0;
+		gl.verticalSpacing = 0;
+		parent.setLayout(gl);
+		createSurfaceComposite(parent);
+
+		surfaceComposite.addControlListener(new ControlAdapter() {
+
+			@Override
+			public void controlResized(final ControlEvent e) {
+				final Rectangle r =
+						WorkbenchHelper.getDisplay().map(surfaceComposite, null, surfaceComposite.getBounds());
+				surfaceCompositeBounds.setBounds(r.x, r.y, r.width, r.height);
+			}
+		});
+
+		final GridData gd = new GridData(SWT.FILL, SWT.FILL, true, true);
+		gd.horizontalIndent = 0;
+		gd.verticalIndent = 0;
+		surfaceComposite.setLayoutData(gd);
+		createOverlay();
+		getOutput().setSynchronized(GamaPreferences.Runtime.CORE_SYNC.getValue());
+		getOutput().getData().addListener(this);
+		overlay.setVisible(GamaPreferences.Displays.CORE_OVERLAY.getValue());
+		if (overlay.isVisible()) {
+			overlay.update();
+		}
+		// Create after the surface composite
+		fillLayerSideControls(sidePanel);
+
+		// form.setWeights(new int[] { 30, 70 });
+		form.setMaximizedControl(centralPanel);
+		c.layout();
+
+		perspectiveListener = new IPerspectiveListener() {
+
+			boolean previousState = false;
+
+			@Override
+			public void perspectiveChanged(final IWorkbenchPage page, final IPerspectiveDescriptor perspective,
+					final String changeId) {}
+
+			@Override
+			public void perspectiveActivated(final IWorkbenchPage page, final IPerspectiveDescriptor perspective) {
+				if (perspective.getId().equals(PerspectiveHelper.PERSPECTIVE_MODELING_ID)) {
+					if (getOutput() != null && getDisplaySurface() != null) {
+						if (!GamaPreferences.Displays.CORE_DISPLAY_PERSPECTIVE.getValue()) {
+							previousState = getOutput().isPaused();
+							getOutput().setPaused(true);
+						}
+					}
+					if (overlay != null) {
+						overlay.hide();
+					}
+				} else {
+					if (!GamaPreferences.Displays.CORE_DISPLAY_PERSPECTIVE.getValue()) {
+						if (getOutput() != null && getDisplaySurface() != null) {
+							getOutput().setPaused(previousState);
+						}
+					}
+					if (overlay != null) {
+						overlay.update();
+					}
+				}
+			}
+		};
+
+		WorkbenchHelper.getWindow().addPerspectiveListener(perspectiveListener);
+		keyAndMouseListener = new LayeredDisplayMultiListener(this);
+		menuManager = new DisplaySurfaceMenu(getDisplaySurface(), parent, this);
+		if (getOutput().getData().isFullScreen()) {
+			toggleFullScreen();
+		}
+	}
+
+	@Override
+	public void setFocus() {
+		if (parent != null && !parent.isDisposed() && !parent.isFocusControl()) {
+			parent.forceFocus();
+		}
+	}
+
+	protected abstract Composite createSurfaceComposite(Composite parent);
+
+	@Override
+	public LayeredDisplayOutput getOutput() {
+		return (LayeredDisplayOutput) super.getOutput();
+	}
+
+	@Override
+	public IDisplaySurface getDisplaySurface() {
+		final LayeredDisplayOutput out = getOutput();
+		if (out != null) { return out.getSurface(); }
+		return null;
+	}
+
+	@Override
+	public void widgetDisposed(final DisposeEvent e) {
+		if (disposed) { return; }
+		if (getOutput() != null) {
+			getOutput().getData().removeListener(this);
+		}
+		if (keyAndMouseListener != null) {
+			keyAndMouseListener.dispose();
+		}
+		disposed = true;
+		if (surfaceComposite != null) {
+			try {
+				surfaceComposite.dispose();
+			} catch (final RuntimeException ex) {
+
+			}
+		}
+		// final IDisplaySurface s = getDisplaySurface();
+		// if ( s != null ) {
+		releaseLock();
+		// }
+		if (updateThread != null) {
+			updateThread.interrupt();
+		}
+
+		if (perspectiveListener != null) {
+			WorkbenchHelper.getWindow().removePerspectiveListener(perspectiveListener);
+		}
+		// FIXME Remove the listeners
+
+		if (overlay != null) {
+			overlay.close();
+		}
+
+		menuManager = null;
+
+		super.widgetDisposed(e);
+	}
+
+	@Override
+	public void changed(final Changes changes, final Object value) {
+		switch (changes) {
+			case ZOOM:
+				WorkbenchHelper.asyncRun(() -> overlay.update());
+				break;
+			default:
+				break;
+		}
+
+	}
+
+	/*
+	 * Between 0 and 100;
+	 */
+	public int getZoomLevel() {
+		if (getOutput() == null) { return 0; }
+		final Double dataZoom = getOutput().getData().getZoomLevel();
+		if (dataZoom == null) {
+			return 1;
+		} else {
+			return (int) (dataZoom * 100);
+		}
+	}
+
+	@Override
+	public void pauseChanged() {
+		overlay.update();
+	}
+
+	@Override
+	public void synchronizeChanged() {
+		overlay.update();
+	}
+
+	public double getValueOfOnePixelInModelUnits() {
+		final IDisplaySurface s = getDisplaySurface();
+		if (s == null) { return 1; }
+		final double displayWidth = s.getDisplayWidth();
+		final double envWidth = s.getEnvWidth();
+		return envWidth / displayWidth;
+	}
+
+	public String getOverlayCoordInfo() {
+		final LayeredDisplayOutput output = getOutput();
+		if (output == null) { return ""; }
+		final boolean paused = output.isPaused();
+		final boolean synced = output.getData().isSynchronized();
+		final IDisplaySurface surface = getDisplaySurface();
+		final String point = surface == null ? null : surface.getModelCoordinatesInfo();
+		return point + (paused ? " | Paused" : "") + (synced ? " | Synchronized" : "");
+	}
+
+	public String getOverlayZoomInfo() {
+		final IDisplaySurface surface = getDisplaySurface();
+		if (surface == null) { return ""; }
+		final boolean openGL = isOpenGL();
+		String result =
+				GamaPreferences.Displays.CORE_SHOW_FPS.getValue() ? String.valueOf(surface.getFPS()) + " fps | " : "";
+		if (!openGL) {
+			return result + "Zoom " + getZoomLevel() + "%";
+		} else {
+			final IDisplaySurface.OpenGL ds = (IDisplaySurface.OpenGL) surface;
+			final ILocation camera = ds.getCameraPosition();
+
+			result = result + String.format("Zoom %d%% | Camera [%.2f;%.2f;%.2f]", getZoomLevel(), camera.getX(),
+					camera.getY(), camera.getZ()/* , camera.getTheta(), camera.getPhi() */);
+			final Envelope3D roi = ds.getROIDimensions();
+
+			if (roi != null) {
+				result = result + " ROI [" + Maths.round(roi.getWidth(), 2) + " x " + Maths.round(roi.getHeight(), 2)
+						+ "]";
+
+			} else {
+				// if (ds.inKeystoneMode()) {
+				// result = result + " - Press 'k' to exit, 'c' to copy keystone values";
+				// }
+			}
+			return result;
+		}
+	}
+
+	@Override
+	public void createToolItems(final GamaToolbar2 tb) {
+		super.createToolItems(tb);
+		// { LAYER_CONTROLS, INSPECT_AGENTS, OPENGL, SEP, SNAPSHOT };
+
+		sideControlsItem = tb.check("display.layers2", "Toggle layers controls",
+				"Toggle layers controls (CTRL+L or COMMAND+L)", new SelectionAdapter() {
+
+					@Override
+					public void widgetSelected(final SelectionEvent e) {
+						toggleSideControls();
+					}
+
+				}, SWT.LEFT);
+		overlayItem = tb.check("display.overlay2", "Toggle overlay", "Toggle bottom overlay (CTRL+O or COMMAND+O)",
+				new SelectionAdapter() {
+
+					@Override
+					public void widgetSelected(final SelectionEvent e) {
+						overlay.setVisible(overlayItem.getSelection());
+					}
+
+				}, SWT.LEFT);
+		overlayItem.setSelection(GamaPreferences.Displays.CORE_OVERLAY.getValue());
+		tb.sep(GamaToolbarFactory.TOOLBAR_SEP, SWT.LEFT);
+
+		tb.menu(IGamaIcons.MENU_POPULATION, "Browse displayed agents by layers", "Browse through all displayed agents",
+				new SelectionAdapter() {
+
+					Menu menu;
+
+					@Override
+					public void widgetSelected(final SelectionEvent trigger) {
+						// final boolean asMenu = trigger.detail == SWT.ARROW;
+						final ToolItem target = (ToolItem) trigger.widget;
+						final ToolBar toolBar = target.getParent();
+						if (menu != null) {
+							menu.dispose();
+						}
+						menu = new Menu(toolBar.getShell(), SWT.POP_UP);
+						menuManager.buildToolbarMenu(menu);
+						final Point point = toolBar.toDisplay(new Point(trigger.x, trigger.y));
+						menu.setLocation(point.x, point.y);
+						menu.setVisible(true);
+
+					}
+				}, SWT.LEFT);
+
+		tb.sep(GamaToolbarFactory.TOOLBAR_SEP, SWT.RIGHT);
+		tb.button(IGamaIcons.DISPLAY_TOOLBAR_SNAPSHOT, "Take a snapshot", "Take a snapshot", new SelectionAdapter() {
+
+			@Override
+			public void widgetSelected(final SelectionEvent e) {
+				doSnapshot();
+			}
+
+		}, SWT.RIGHT);
+	}
+
+	@Override
+	public void zoomIn() {
+		if (getDisplaySurface() != null)
+			getDisplaySurface().zoomIn();
+	}
+
+	@Override
+	public void zoomOut() {
+		if (getDisplaySurface() != null)
+			getDisplaySurface().zoomOut();
+	}
+
+	@Override
+	public void zoomFit() {
+		if (getDisplaySurface() != null)
+			getDisplaySurface().zoomFit();
+	}
+
+	@Override
+	public Control[] getZoomableControls() {
+		return new Control[] { parent };
+	}
+
+	@Override
+	protected GamaUIJob createUpdateJob() {
+		return new GamaUIJob() {
+
+			@Override
+			protected UpdatePriority jobPriority() {
+				return UpdatePriority.HIGHEST;
+			}
+
+			@Override
+			public IStatus runInUIThread(final IProgressMonitor monitor) {
+				if (getDisplaySurface() == null) { return Status.CANCEL_STATUS; }
+				getDisplaySurface().updateDisplay(false);
+				return Status.OK_STATUS;
+			}
+		};
+	}
+
+	Thread updateThread;
+
+	@Override
+	public void update(final IDisplayOutput output) {
+
+		// Fix for issue #1693
+		final boolean oldSync = output.isSynchronized();
+		if (output.isInInitPhase())
+			output.setSynchronized(false);
+		// end fix
+		if (updateThread == null) {
+			updateThread = new Thread(() -> {
+				final IDisplaySurface s = getDisplaySurface();
+				// if (s != null && !s.isDisposed() && !disposed) {
+				// s.updateDisplay(false);
+				// }
+				while (!disposed) {
+
+					if (s != null && s.isRealized() && !s.isDisposed() && !disposed) {
+						acquireLock();
+						s.updateDisplay(false);
+						if (s.getData().isAutosave()) {
+							doSnapshot();
+						}
+						// Fix for issue #1693
+						if (output.isInInitPhase()) {
+							output.setInInitPhase(false);
+							output.setSynchronized(oldSync);
+							// end fix
+						}
+
+					}
+
+				}
+			});
+			updateThread.start();
+		}
+
+		if (output.isSynchronized()) {
+			final IDisplaySurface s = getDisplaySurface();
+			s.updateDisplay(false);
+			if (getOutput().getData().isAutosave() && s.isRealized()) {
+				doSnapshot();
+			}
+			while (!s.isRendered() && !s.isDisposed() && !disposed) {
+				try {
+					Thread.sleep(10);
+				} catch (final InterruptedException e) {
+					e.printStackTrace();
+				}
+
+			}
+		} else if (updateThread.isAlive()) {
+			releaseLock();
+		}
+
+	}
+
+	void doSnapshot() {
+		if (getOutput() == null || getDisplaySurface() == null)
+			return;
+		final IDisplaySurface surface = getDisplaySurface();
+		final IScope scope = surface.getScope();
+		final LayeredDisplayData data = getOutput().getData();
+		final int w = (int) data.getImageDimension().getX();
+		final int h = (int) data.getImageDimension().getY();
+		final int width = w == -1 ? surface.getWidth() : w;
+		final int height = h == -1 ? surface.getHeight() : h;
+		BufferedImage snapshot = null;
+		if (GamaPreferences.Displays.DISPLAY_FAST_SNAPSHOT.getValue()) {
+			try {
+				final Robot robot = new Robot();
+				snapshot = robot.createScreenCapture(surfaceCompositeBounds);
+				snapshot = ImageUtils.resize(snapshot, width, height);
+			} catch (final Exception e) {
+				e.printStackTrace();
+			}
+		}
+		// in case it has not worked, snapshot is still null
+		if (snapshot == null) {
+			snapshot = surface.getImage(width, height);
+		}
+		if (!scope.interrupted())
+			saveSnapshot(scope, snapshot);
+	}
+
+	/**
+	 * Save this surface into an image passed as a parameter
+	 * 
+	 * @param scope
+	 * @param image
+	 */
+	public final void saveSnapshot(final IScope scope, final BufferedImage image) {
+		// Intentionnaly passing GAMA.getRuntimeScope() to errors in order to
+		// prevent the exceptions from being masked.
+		if (image == null) { return; }
+		try {
+			Files.newFolder(scope, IDisplaySurface.SNAPSHOT_FOLDER_NAME);
+		} catch (final GamaRuntimeException e1) {
+			e1.addContext("Impossible to create folder " + IDisplaySurface.SNAPSHOT_FOLDER_NAME);
+			GAMA.reportError(GAMA.getRuntimeScope(), e1, false);
+			e1.printStackTrace();
+			return;
+		}
+		final String snapshotFile = FileUtils.constructAbsoluteFilePath(scope, IDisplaySurface.SNAPSHOT_FOLDER_NAME
+				+ "/" + GAMA.getModel().getName() + "_display_" + getOutput().getName(), false);
+
+		final String file = snapshotFile + "_size_" + image.getWidth() + "x" + image.getHeight() + "_cycle_"
+				+ scope.getClock().getCycle() + "_time_" + java.lang.System.currentTimeMillis() + ".png";
+		DataOutputStream os = null;
+		try {
+			os = new DataOutputStream(new FileOutputStream(file));
+			ImageIO.write(image, "png", os);
+			image.flush();
+		} catch (final java.io.IOException ex) {
+			final GamaRuntimeException e = GamaRuntimeException.create(ex, scope);
+			e.addContext("Unable to create output stream for snapshot image");
+			GAMA.reportError(GAMA.getRuntimeScope(), e, false);
+		} finally {
+			try {
+				if (os != null) {
+					os.close();
+				}
+			} catch (final Exception ex) {
+				final GamaRuntimeException e = GamaRuntimeException.create(ex, scope);
+				e.addContext("Unable to close output stream for snapshot image");
+				GAMA.reportError(GAMA.getRuntimeScope(), e, false);
+			}
+		}
+	}
+
+	private volatile boolean lockAcquired = false;
+
+	synchronized void acquireLock() {
+		while (lockAcquired) {
+			try {
+				wait();
+			} catch (final InterruptedException e) {
+				// e.printStackTrace();
+			}
+		}
+		lockAcquired = true;
+	}
+
+	private synchronized void releaseLock() {
+		lockAcquired = false;
+		notify();
+	}
+
+	public Composite fillLayerSideControls(final Composite parent) {
+		//
+
+		final Composite column = new Composite(parent, SWT.NONE);
+		column.setBackground(IGamaColors.WHITE.color());
+		GridData data = new GridData(SWT.FILL, SWT.TOP, true, false);
+		column.setLayoutData(data);
+		final GridLayout layout = new GridLayout(2, false);
+		layout.verticalSpacing = 0;
+		column.setLayout(layout);
+
+		final Composite viewersComposite = new Composite(parent, SWT.None);
+		viewersComposite.setBackground(IGamaColors.WHITE.color());
+		data = new GridData(SWT.FILL, SWT.FILL, true, true);
+		viewersComposite.setLayoutData(data);
+		viewersComposite.setLayout(new GridLayout(1, true));
+
+		final ParameterExpandBar propertiesViewer =
+				new ParameterExpandBar(viewersComposite, SWT.V_SCROLL, false, false, false, false, null);
+		data = new GridData(SWT.FILL, SWT.FILL, true, true);
+		propertiesViewer.setLayoutData(data);
+		propertiesViewer.setSpacing(5);
+		final ItemList<ILayer> list = getDisplayManager();
+		final ParameterExpandBar layerViewer =
+				new ParameterExpandBar(viewersComposite, SWT.V_SCROLL, false, false, true, true, list);
+		data = new GridData(SWT.FILL, SWT.FILL, true, true);
+		layerViewer.setLayoutData(data);
+		layerViewer.setSpacing(5);
+		// Fill the 2 viewers
+		fillGeneralParameters(propertiesViewer);
+		if (getOutput().isOpenGL()) {
+			fillCameraParameters(propertiesViewer);
+			fillKeystoneParameters(propertiesViewer);
+		}
+		for (final ILayer layer : list.getItems()) {
+			fillLayerParameters(layerViewer, layer);
+		}
+
+		viewersComposite.layout();
+		layerViewer.addListener(SWT.Collapse, e -> viewersComposite.redraw());
+		layerViewer.addListener(SWT.Expand, e -> viewersComposite.redraw());
+		propertiesViewer.addListener(SWT.Collapse, e -> viewersComposite.redraw());
+		propertiesViewer.addListener(SWT.Expand, e -> viewersComposite.redraw());
+		parent.layout();
+		return viewersComposite;
+
+	}
+
+	PointEditor cameraPos, cameraTarget, cameraUp;
+	StringEditor preset;
+	IntEditor zoom;
+
+	private void fillCameraParameters(final ParameterExpandBar viewer) {
+		final Composite contents = createContentsComposite(viewer);
+		final IDisplaySurface ds = getDisplaySurface();
+		final IScope scope = getDisplaySurface().getScope();
+		final LayeredDisplayData data = getDisplaySurface().getData();
+
+		final BooleanEditor lock =
+				EditorFactory.create(scope, contents, "Lock camera:", false, (EditorListener<Boolean>) newValue -> {
+					preset.setActive(!newValue);
+					cameraPos.setActive(!newValue);
+					cameraTarget.setActive(!newValue);
+					cameraUp.setActive(!newValue);
+					zoom.setActive(!newValue);
+					getOutput().getData().disableCameraInteractions(newValue);
+				});
+
+		preset = EditorFactory.choose(scope, contents, "Preset camera:", "Choose...", true, getCameraNames(),
+				(EditorListener<String>) newValue -> {
+					if (newValue.isEmpty())
+						return;
+					data.setPresetCamera(newValue);
+					ds.updateDisplay(true);
+				});
+
+		cameraPos = EditorFactory.create(scope, contents, "Position:", data.getCameraPos(),
+				(EditorListener<ILocation>) newValue -> {
+					data.setCameraPos((GamaPoint) newValue);
+					ds.updateDisplay(true);
+				});
+		cameraTarget = EditorFactory.create(scope, contents, "Target:", data.getCameraLookPos(),
+				(EditorListener<ILocation>) newValue -> {
+					data.setCameraLookPos((GamaPoint) newValue);
+					ds.updateDisplay(true);
+				});
+		cameraUp = EditorFactory.create(scope, contents, "Orientation:", data.getCameraUpVector(),
+				(EditorListener<ILocation>) newValue -> {
+					data.setCameraUpVector((GamaPoint) newValue, true);
+					ds.updateDisplay(true);
+				});
+		data.addListener((p, v) -> {
+			switch (p) {
+				case CAMERA_POS:
+					cameraPos.getParam().setValue(scope, data.getCameraPos());
+					cameraPos.updateValue(true);
+					break;
+				case CAMERA_TARGET:
+					cameraTarget.getParam().setValue(scope, data.getCameraLookPos());
+					cameraTarget.updateValue(true);
+					break;
+				case CAMERA_UP:
+					cameraUp.getParam().setValue(scope, data.getCameraUpVector());
+					cameraUp.updateValue(true);
+					break;
+				case CAMERA_PRESET:
+					// Reverting the value back to ""
+					final String ps = (String) v;
+					preset.getParam().setValue(scope, "Choose...");
+					preset.updateValue(true);
+					break;
+				default:
+					;
+			}
+
+		});
+		final Label l = new Label(contents, SWT.None);
+		l.setText("");
+		final Button copy = new Button(contents, SWT.PUSH);
+		copy.setText("Copy as facets");
+		copy.setLayoutData(new GridData(SWT.END, SWT.FILL, false, false));
+		copy.setToolTipText(
+				"Copy the definition of the camera properties to the clipboard in a format suitable for pasting them in the definition of a display in GAML");
+		copy.addSelectionListener(new SelectionAdapter() {
+
+			@Override
+			public void widgetSelected(final SelectionEvent e) {
+				final Clipboard cb = new Clipboard(WorkbenchHelper.getDisplay());
+				String text = IKeyword.CAMERA_POS + ": " + cameraPos.getCurrentValue().yNegated().serialize(false);
+				text += " " + IKeyword.CAMERA_LOOK_POS + ": "
+						+ cameraTarget.getCurrentValue().yNegated().serialize(false);
+				text += " " + IKeyword.CAMERA_UP_VECTOR + ": " + cameraUp.getCurrentValue().serialize(false);
+				final TextTransfer textTransfer = TextTransfer.getInstance();
+				cb.setContents(new Object[] { text }, new Transfer[] { textTransfer });
+
+			}
+
+		});
+		createItem(viewer, "Camera", null, contents);
+
+	}
+
+	protected abstract List<String> getCameraNames();
+
+	private void fillKeystoneParameters(final ParameterExpandBar viewer) {
+		final Composite contents = createContentsComposite(viewer);
+		final IDisplaySurface ds = getDisplaySurface();
+		final IScope scope = getDisplaySurface().getScope();
+		final LayeredDisplayData data = getDisplaySurface().getData();
+
+		final PointEditor[] point = new PointEditor[4];
+		final ICoordinates points = data.getKeystone();
+		int i = 0;
+		for (final GamaPoint p : points) {
+			final int j = i;
+			i++;
+			point[j] = EditorFactory.create(scope, contents, "Point " + j + ":",
+					(GamaPoint) data.getKeystone().at(j).clone(), (EditorListener<ILocation>) newValue -> {
+						data.getKeystone().at(j).setLocation(newValue);
+						data.setKeystone(data.getKeystone());
+						ds.updateDisplay(true);
+					});
+		}
+
+		data.addListener((p, v) -> {
+			switch (p) {
+				case KEYSTONE:
+					for (int k = 0; k < 4; k++) {
+						point[k].getParam().setValue(scope, data.getKeystone().at(k));
+						point[k].updateValue(true);
+					}
+					break;
+				default:
+					;
+			}
+
+		});
+		final Label l = new Label(contents, SWT.None);
+		l.setText("");
+		final Button copy = new Button(contents, SWT.PUSH);
+		copy.setText("Copy as facet");
+		copy.setLayoutData(new GridData(SWT.END, SWT.FILL, false, false));
+		copy.setToolTipText(
+				"Copy the definition of the keystone values to the clipboard in a format suitable for pasting them in the definition of a display in GAML");
+		copy.addSelectionListener(new SelectionAdapter() {
+
+			@Override
+			public void widgetSelected(final SelectionEvent e) {
+				final Clipboard cb = new Clipboard(WorkbenchHelper.getDisplay());
+				final IList<GamaPoint> pp =
+						GamaListFactory.create(scope, Types.POINT, data.getKeystone().toCoordinateArray());
+				final String text = IKeyword.KEYSTONE + ": " + pp.serialize(false);
+				final TextTransfer textTransfer = TextTransfer.getInstance();
+				cb.setContents(new Object[] { text }, new Transfer[] { textTransfer });
+			}
+
+		});
+		createItem(viewer, "Keystone", null, contents);
+	}
+
+	private void fillGeneralParameters(final ParameterExpandBar viewer) {
+		final Composite contents = createContentsComposite(viewer);
+		final IDisplaySurface ds = getDisplaySurface();
+		final IScope scope = getDisplaySurface().getScope();
+		final LayeredDisplayData data = getDisplaySurface().getData();
+		EditorFactory.create(scope, contents, "Antialias:", data.isAntialias(), (EditorListener<Boolean>) newValue -> {
+			data.setAntialias(newValue);
+			ds.updateDisplay(true);
+		});
+		final ColorEditor background = EditorFactory.create(scope, contents, "Background:", data.getBackgroundColor(),
+				(EditorListener<Color>) newValue -> {
+					data.setBackgroundColor(new GamaColor(newValue));
+					ds.updateDisplay(true);
+				});
+		final ColorEditor highlight = EditorFactory.create(scope, contents, "Highlight:", data.getHighlightColor(),
+				(EditorListener<Color>) newValue -> {
+					data.setHighlightColor(new GamaColor(newValue));
+					ds.updateDisplay(true);
+				});
+		zoom = EditorFactory.create(scope, contents, "Zoom (%):", "",
+				Integer.valueOf((int) (data.getZoomLevel() * 100)), 0, null, 1, (EditorListener<Integer>) newValue -> {
+					data.setZoomLevel(newValue.doubleValue() / 100d, true);
+					ds.updateDisplay(true);
+				});
+
+		createItem(viewer, "General", null, contents);
+
+		ds.getData().addListener((p, v) -> {
+			switch (p) {
+				case ZOOM:
+					zoom.getParam().setValue(scope, (int) (data.getZoomLevel() * 100));
+					zoom.updateValue(false);
+					break;
+				case BACKGROUND:
+					background.getParam().setValue(scope, data.getBackgroundColor());
+					background.updateValue(false);
+					break;
+				default:
+					;
+			}
+
+		});
+
+	}
+
+	public void createItem(final ParameterExpandBar viewer, final String name, final Object data,
+			final Composite contents) {
+		final ParameterExpandItem i = new ParameterExpandItem(viewer, data, SWT.None, null);
+		i.setText(name);
+		contents.pack(true);
+		contents.layout();
+		i.setControl(contents);
+		i.setHeight(contents.computeSize(SWT.DEFAULT, SWT.DEFAULT).y);
+		i.setExpanded(false);
+	}
+
+	public void fillLayerParameters(final ParameterExpandBar viewer, final ILayer layer) {
+		final Composite contents = createContentsComposite(viewer);
+		if (layer instanceof AbstractLayer) {
+			LayerSideControls.fill(contents, layer, getDisplaySurface());
+		}
+		createItem(viewer, "Layer " + layer.getName(), layer, contents);
+	}
+
+	public Composite createContentsComposite(final ParameterExpandBar viewer) {
+		final Composite contents = new Composite(viewer, SWT.NONE);
+		contents.setBackground(IGamaColors.WHITE.color());
+		final GridLayout layout = new GridLayout(2, false);
+		layout.verticalSpacing = 0;
+		contents.setLayout(layout);
+		return contents;
+	}
+
+	/**
+	 * Ensures that the overlay tool item is coherent with the state of the overlay
+	 * 
+	 * @param hidden
+	 */
+	public void overlayChanged() {
+		overlayItem.setSelection(overlay.isVisible());
+	}
+
+	@Override
+	public boolean zoomWhenScrolling() {
+		return true;
+	}
+
+	@Override
+	public void removeOutput(final IDisplayOutput output) {
+		if (output == null)
+			return;
+		if (output == getOutput()) {
+			if (isFullScreen()) {
+				WorkbenchHelper.run(() -> toggleFullScreen());
+			}
+		}
+		output.dispose();
+		outputs.remove(output);
+		if (outputs.isEmpty()) {
+			close();
+		}
+	}
+
+	private ToolItem message;
+
+	public void setMessage(final String msg) {
+		if (message != null) {
+			message.dispose();
+			message = null;
+		}
+		if (msg != null)
+			toolbar.status((String) null, msg, null, SWT.LEFT);
+	}
+
+}