<?xml version="1.0" encoding="UTF-8"?>
<site>
   <description name="GAMA Update Site">
      Site containing updates to the plugins composing GAMA
   </description>
   <feature url="features/idees.gama.features.weka_0.0.0.jar" id="idees.gama.features.weka" version="0.0.0">
      <category name="gama.optional"/>
   </feature>
   <feature url="features/ummisco.gama.feature.audio_0.0.0.jar" id="ummisco.gama.feature.audio" version="0.0.0">
      <category name="gama.optional"/>
   </feature>
   <feature url="features/ummisco.gama.feature.models_0.0.0.jar" id="ummisco.gama.feature.models" version="0.0.0">
      <category name="gama.models"/>
   </feature>
   <feature url="features/ummisco.gama.feature.stats_0.0.0.jar" id="ummisco.gama.feature.stats" version="0.0.0">
      <category name="gama.optional"/>
   </feature>
   <feature url="features/simtools.graphlayout.feature_0.0.0.jar" id="simtools.graphlayout.feature" version="0.0.0">
      <category name="gama.optional"/>
   </feature>
   <feature url="features/ummisco.gama.feature.core.extensions_1.7.0.qualifier.jar" id="ummisco.gama.feature.core.extensions" version="1.7.0.qualifier">
      <category name="gama.core"/>
   </feature>
   <feature url="features/ummisco.gama.feature.core.opengl_1.7.0.qualifier.jar" id="ummisco.gama.feature.core.opengl" version="1.7.0.qualifier">
      <category name="gama.core"/>
   </feature>
   <feature url="features/ummisco.gama.feature.core.ui_1.7.0.qualifier.jar" id="ummisco.gama.feature.core.ui" version="1.7.0.qualifier">
      <category name="gama.core"/>
   </feature>
   <feature url="features/ummisco.gama.feature.core_1.7.0.qualifier.jar" id="ummisco.gama.feature.core" version="1.7.0.qualifier">
      <category name="gama.core"/>
   </feature>
<<<<<<< HEAD
   <feature url="features/ummisco.gama.feature.network_1.7.0.qualifier.jar" id="ummisco.gama.feature.network" version="1.7.0.qualifier">
      <category name="gama.optional"/>
   </feature>
   <feature url="features/ummisco.gama.feature.serialize_1.7.0.qualifier.jar" id="ummisco.gama.feature.serialize" version="1.7.0.qualifier">
=======
   <feature url="features/ummisco.gama.feature.network_0.0.0.jar" id="ummisco.gama.feature.network" version="0.0.0">
      <category name="gama.optional"/>
   </feature>
   <feature url="features/ummisco.gama.feature.serialize_0.0.0.jar" id="ummisco.gama.feature.serialize" version="0.0.0">
>>>>>>> 629e7be6
      <category name="gama.optional"/>
   </feature>
   <category-def name="gama.core" label="Core plugins of GAMA"/>
   <category-def name="gama.optional" label="Optional plugins of GAMA"/>
   <category-def name="gama.models" label="GAMA Models Library"/>
</site><|MERGE_RESOLUTION|>--- conflicted
+++ resolved
@@ -3,6 +3,9 @@
    <description name="GAMA Update Site">
       Site containing updates to the plugins composing GAMA
    </description>
+   <feature url="features/ummisco.gama.feature.core_0.0.0.jar" id="ummisco.gama.feature.core" version="0.0.0">
+      <category name="gama.core"/>
+   </feature>
    <feature url="features/idees.gama.features.weka_0.0.0.jar" id="idees.gama.features.weka" version="0.0.0">
       <category name="gama.optional"/>
    </feature>
@@ -18,29 +21,13 @@
    <feature url="features/simtools.graphlayout.feature_0.0.0.jar" id="simtools.graphlayout.feature" version="0.0.0">
       <category name="gama.optional"/>
    </feature>
-   <feature url="features/ummisco.gama.feature.core.extensions_1.7.0.qualifier.jar" id="ummisco.gama.feature.core.extensions" version="1.7.0.qualifier">
+   <feature url="features/ummisco.gama.feature.opengl.jogl2_0.0.0.jar" id="ummisco.gama.feature.opengl.jogl2" version="0.0.0">
       <category name="gama.core"/>
    </feature>
-   <feature url="features/ummisco.gama.feature.core.opengl_1.7.0.qualifier.jar" id="ummisco.gama.feature.core.opengl" version="1.7.0.qualifier">
-      <category name="gama.core"/>
-   </feature>
-   <feature url="features/ummisco.gama.feature.core.ui_1.7.0.qualifier.jar" id="ummisco.gama.feature.core.ui" version="1.7.0.qualifier">
-      <category name="gama.core"/>
-   </feature>
-   <feature url="features/ummisco.gama.feature.core_1.7.0.qualifier.jar" id="ummisco.gama.feature.core" version="1.7.0.qualifier">
-      <category name="gama.core"/>
-   </feature>
-<<<<<<< HEAD
-   <feature url="features/ummisco.gama.feature.network_1.7.0.qualifier.jar" id="ummisco.gama.feature.network" version="1.7.0.qualifier">
-      <category name="gama.optional"/>
-   </feature>
-   <feature url="features/ummisco.gama.feature.serialize_1.7.0.qualifier.jar" id="ummisco.gama.feature.serialize" version="1.7.0.qualifier">
-=======
    <feature url="features/ummisco.gama.feature.network_0.0.0.jar" id="ummisco.gama.feature.network" version="0.0.0">
       <category name="gama.optional"/>
    </feature>
    <feature url="features/ummisco.gama.feature.serialize_0.0.0.jar" id="ummisco.gama.feature.serialize" version="0.0.0">
->>>>>>> 629e7be6
       <category name="gama.optional"/>
    </feature>
    <category-def name="gama.core" label="Core plugins of GAMA"/>
