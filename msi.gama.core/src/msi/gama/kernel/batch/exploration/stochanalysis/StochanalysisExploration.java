package msi.gama.kernel.batch.exploration.stochanalysis;

<<<<<<< HEAD
=======
import java.util.HashMap;
import java.util.LinkedHashMap;
>>>>>>> e160ea13
import java.util.List;
import java.util.Map;
import java.util.stream.Collectors;
import msi.gama.common.interfaces.IKeyword;
import msi.gama.kernel.batch.exploration.AExplorationAlgorithm;
import msi.gama.kernel.batch.exploration.ExhaustiveSearch;
import msi.gama.kernel.batch.exploration.sampling.LatinhypercubeSampling;
import msi.gama.kernel.batch.exploration.sampling.MorrisSampling;
import msi.gama.kernel.batch.exploration.sampling.OrthogonalSampling;
import msi.gama.kernel.batch.exploration.sampling.SaltelliSampling;
import msi.gama.kernel.experiment.IParameter.Batch;
import msi.gama.kernel.experiment.ParametersSet;
import msi.gama.precompiler.GamlAnnotations.doc;
import msi.gama.precompiler.GamlAnnotations.example;
import msi.gama.precompiler.GamlAnnotations.facet;
import msi.gama.precompiler.GamlAnnotations.facets;
import msi.gama.precompiler.GamlAnnotations.inside;
import msi.gama.precompiler.GamlAnnotations.symbol;
import msi.gama.precompiler.GamlAnnotations.usage;
import msi.gama.precompiler.IConcept;
import msi.gama.precompiler.ISymbolKind;
import msi.gama.runtime.IScope;
import msi.gama.runtime.concurrent.GamaExecutorService;
import msi.gama.runtime.exceptions.GamaRuntimeException;
import msi.gama.util.GamaMapFactory;
import msi.gama.util.IList;
import msi.gama.util.IMap;
import msi.gaml.compilation.ISymbol;
import msi.gaml.descriptions.IDescription;
import msi.gaml.operators.Cast;
import msi.gaml.types.IType;

@symbol (
		name = { IKeyword.STO },
		kind = ISymbolKind.BATCH_METHOD,
		with_sequence = false,
		concept = { IConcept.BATCH, IConcept.ALGORITHM })
@inside (
		kinds = { ISymbolKind.EXPERIMENT })
@facets (
		value = { @facet (
				name = IKeyword.NAME,
				type = IType.ID,
				optional = false,
				internal = true,
				doc = @doc ("The name of the method. For internal use only")),
				@facet (
						name = ExhaustiveSearch.METHODS,
						type = IType.ID,
<<<<<<< HEAD
						optional = false,
						doc = @doc ("The sampling method to build parameters sets. Available methods are: "
								+IKeyword.LHS+", "+IKeyword.MORRIS+", "+IKeyword.ORTHOGONAL+", "+IKeyword.SOBOL)
						),
				@facet(
=======
						optional = true,
						doc = @doc ("The sampling method to build parameters sets (latinhypercube,orthogonal), latinhypercube by default")),
				@facet (
>>>>>>> e160ea13
						name = IKeyword.BATCH_VAR_OUTPUTS,
						type = IType.LIST,
						of = IType.STRING,
						optional = false,
						doc = @doc ("The list of output variables to analyse")),
				@facet (
						name = ExhaustiveSearch.SAMPLE_SIZE,
						type = IType.INT,
						optional = true,
						doc = @doc ("The number of sample required , 10 by default")),
				@facet (
						name = IKeyword.BATCH_OUTPUT,
						type = IType.STRING,
						optional = true,
						doc = @doc ("The path to the file where the automatic batch report will be written")),
				@facet (
						name = ExhaustiveSearch.NB_LEVELS,
						type = IType.INT,
						optional = true,
						doc = @doc ("The number of level required, 4 by default")),
				@facet (
						name = StochanalysisExploration.THRESHOLD,
						type = IType.FLOAT,
						optional = true,
						doc = @doc ("The threshold for the stochanalysis, will perform an automatic analysis by default"))

		},
		omissible = IKeyword.NAME)
@doc (
		value = "This algorithm runs an exploration with a given sampling to compute a Stochasticity Analysis",
		usages = { @usage (
				value = "For example: ",
				examples = { @example (
						value = "method stochanalyse sampling:'latinhypercube' outputs:['my_var'] replicat:10 results:'../path/to/report/file.txt'; ",
						isExecutable = false) }) })
public class StochanalysisExploration extends AExplorationAlgorithm {

	public static final String THRESHOLD = "threshold";
	
	public String method = IKeyword.LHS;
	
	public int sample_size= 10;
	
	public double threshold=-1;
	/** Theoretical inputs */
	private List<Batch> parameters;
	/** Theoretical outputs */
	private IList<String> outputs;
	/** Actual input / output map */
	protected IMap<ParametersSet, Map<String, List<Object>>> res_outputs;

	public StochanalysisExploration(final IDescription desc) {
		super(desc);
	}

	@Override
	public void setChildren(final Iterable<? extends ISymbol> children) {}

	@Override
	public void explore(final IScope scope) throws GamaRuntimeException {

		List<Batch> params = currentExperiment.getParametersToExplore().stream()
				.filter(p -> p.getMinValue(scope) != null && p.getMaxValue(scope) != null).map(p -> p)
				.collect(Collectors.toList());

		parameters = parameters == null ? params : parameters;

		List<ParametersSet> sets;

		if (hasFacet(ExhaustiveSearch.SAMPLE_SIZE)) {
			this.sample_size = Cast.asInt(scope, getFacet(ExhaustiveSearch.SAMPLE_SIZE).value(scope));
		}
		if (hasFacet(StochanalysisExploration.THRESHOLD)) {
			this.threshold = Cast.asFloat(scope, getFacet(StochanalysisExploration.THRESHOLD).value(scope));
		}
		if (hasFacet(ExhaustiveSearch.METHODS)) {
			method=Cast.asString(scope, getFacet(ExhaustiveSearch.METHODS).value(scope));
		}
		sets = switch (method) {
			case IKeyword.LHS -> new LatinhypercubeSampling().LatinHypercubeSamples(sample_size, parameters,
					scope.getRandom().getGenerator(), scope);
			case IKeyword.ORTHOGONAL -> {
				int iterations = hasFacet(ExhaustiveSearch.ITERATIONS)
						? Cast.asInt(scope, getFacet(ExhaustiveSearch.SAMPLE_SIZE).value(scope)) : 5;
				yield new OrthogonalSampling().OrthogonalSamples(sample_size, iterations, parameters,
						scope.getRandom().getGenerator(), scope);
			}
			default -> throw GamaRuntimeException.error("Method " + method + " is not known by the Exhaustive method",
					scope);
		};

		if (GamaExecutorService.CONCURRENCY_SIMULATIONS_ALL.getValue()) {
			res_outputs = currentExperiment.launchSimulationsWithSolution(sets);
		} else {
			res_outputs = GamaMapFactory.create();
			for (ParametersSet sol : sets) {
				res_outputs.put(sol, currentExperiment.launchSimulationsWithSolution(sol));
			}
		}

		outputs = Cast.asList(scope, getFacet(IKeyword.BATCH_VAR_OUTPUTS).value(scope));
		int res=0;
		Stochanalysis sto= new Stochanalysis();
		Map<String,Map<Double,List<Object>>> MapOutput= new LinkedHashMap<>();
		for (String out : outputs) {
			Map<Double,List<Object>> res_val= new HashMap<>();
			res_val.put(0.05, null);
			res_val.put(0.01, null);
			res_val.put(0.005, null);
			res_val.put(0.001, null);
			res_val.put(10.0, null);
			res_val.put(7.5, null);
			res_val.put(5.0, null);
			res_val.put(2.5, null);
			res_val.put(-1.0, null);
			IMap<ParametersSet,List<Object>> sp = GamaMapFactory.create();
			for (ParametersSet ps : res_outputs.keySet()) {
				sp.put(ps, res_outputs.get(ps).get(out));
			}
			if(threshold==-1) {
				for(int i=0;i<res_val.keySet().size();i++) {
					double val=res_val.keySet().stream().toList().get(i);
					List<Object> tmp_list_val= res_val.get(val);
					List<Object> tmp;
					if(tmp_list_val==null) {
						tmp=sto.StochasticityAnalysis(sp,val, scope);
						res_val.replace(val, tmp);
					}
				}
				MapOutput.put(out, res_val);
			}else {
				res=Cast.asInt(scope,sto.StochasticityAnalysis(sp,threshold, scope).get(0));
			}
		}
		if(threshold==-1) {
			if(hasFacet(IKeyword.BATCH_OUTPUT)) {
				String path= Cast.asString(scope,getFacet(IKeyword.BATCH_OUTPUT).value(scope));
				String new_path= scope.getExperiment().getWorkingPath() + "/" +path;
				sto.WriteAndTellResultList(new_path, MapOutput, scope);
			}
		}else {
			res=res/outputs.size();
			if(hasFacet(IKeyword.BATCH_OUTPUT)) {
				String path= Cast.asString(scope,getFacet(IKeyword.BATCH_OUTPUT).value(scope));
				String new_path= scope.getExperiment().getWorkingPath() + "/" +path;
				sto.WriteAndTellResult(new_path, res, scope);
			}
		}
	}

	@Override
	public List<ParametersSet> buildParameterSets(final IScope scope, final List<ParametersSet> sets, final int index) {
		// TODO Auto-generated method stub
		return null;
	}
}<|MERGE_RESOLUTION|>--- conflicted
+++ resolved
@@ -1,10 +1,7 @@
 package msi.gama.kernel.batch.exploration.stochanalysis;
 
-<<<<<<< HEAD
-=======
 import java.util.HashMap;
 import java.util.LinkedHashMap;
->>>>>>> e160ea13
 import java.util.List;
 import java.util.Map;
 import java.util.stream.Collectors;
@@ -54,17 +51,11 @@
 				@facet (
 						name = ExhaustiveSearch.METHODS,
 						type = IType.ID,
-<<<<<<< HEAD
 						optional = false,
 						doc = @doc ("The sampling method to build parameters sets. Available methods are: "
 								+IKeyword.LHS+", "+IKeyword.MORRIS+", "+IKeyword.ORTHOGONAL+", "+IKeyword.SOBOL)
 						),
 				@facet(
-=======
-						optional = true,
-						doc = @doc ("The sampling method to build parameters sets (latinhypercube,orthogonal), latinhypercube by default")),
-				@facet (
->>>>>>> e160ea13
 						name = IKeyword.BATCH_VAR_OUTPUTS,
 						type = IType.LIST,
 						of = IType.STRING,
@@ -127,7 +118,8 @@
 	public void explore(final IScope scope) throws GamaRuntimeException {
 
 		List<Batch> params = currentExperiment.getParametersToExplore().stream()
-				.filter(p -> p.getMinValue(scope) != null && p.getMaxValue(scope) != null).map(p -> p)
+				.filter(p->p.getMinValue(scope)!=null && p.getMaxValue(scope)!=null)
+				.map(p-> (Batch) p)
 				.collect(Collectors.toList());
 
 		parameters = parameters == null ? params : parameters;
