--- conflicted
+++ resolved
@@ -496,14 +496,8 @@
 		if (isHeadless()) {
 			// Always auto start in headless mode
 			this.getController().userStart();
-<<<<<<< HEAD
-		}else {
-			if (isBatch()) {
-				agent.getScope().getGui().getStatus(agent.getScope())
-=======
 		} else if (isBatch()) {
 			agent.getScope().getGui().getStatus(agent.getScope())
->>>>>>> 615c796e
 					.informStatus(isTest() ? "Tests ready. Click run to begin." : " Batch ready. Click run to begin.");
 				agent.getScope().getGui().updateExperimentState(agent.getScope());
 			}
