--- conflicted
+++ resolved
@@ -674,7 +674,7 @@
 	public Envelope3D yNegated() {
 		return new Envelope3D(getMinX(), getMaxX(), -getMaxY(), -getMinY(), minz, maxz);
 	}
-	
+
 	public Envelope3D rotate(final AxisAngle rotation) {
 		if (isNull()) { return this; }
 		GamaShape se = new GamaShape(this);
@@ -682,7 +682,6 @@
 		init(se.getEnvelope());
 		return this;
 	}
-<<<<<<< HEAD
 
 	/**
 	 * Sets all coordinates to zero (as oppposed to setToNull, which sets them for the empty geometry)
@@ -690,8 +689,6 @@
 	public void setToZero() {
 		this.init(0, 0, 0, 0, 0, 0);
 	}
-=======
->>>>>>> 6f6fc3ab
 
 	// a: minx, miny, minz / b : minx, maxy / c: maxx maxy maxz
 	//
