--- conflicted
+++ resolved
@@ -1,329 +1,313 @@
-/*******************************************************************************************************
- *
- * EventLayerStatement.java, in msi.gama.core, is part of the source code of the GAMA modeling and simulation platform
- * (v.1.9.0).
- *
- * (c) 2007-2023 UMI 209 UMMISCO IRD/SU & Partners (IRIT, MIAT, TLU, CTU)
- *
- * Visit https://github.com/gama-platform/gama for license information and contacts.
- *
- ********************************************************************************************************/
-package msi.gama.outputs.layers;
-
-import java.util.ArrayList;
-import java.util.List;
-
-import msi.gama.common.interfaces.IEventLayerDelegate;
-import msi.gama.common.interfaces.IGamlIssue;
-import msi.gama.common.interfaces.IKeyword;
-import msi.gama.metamodel.agent.IAgent;
-import msi.gama.outputs.LayeredDisplayOutput;
-import msi.gama.outputs.layers.EventLayerStatement.EventLayerValidator;
-import msi.gama.precompiler.GamlAnnotations.doc;
-import msi.gama.precompiler.GamlAnnotations.example;
-import msi.gama.precompiler.GamlAnnotations.facet;
-import msi.gama.precompiler.GamlAnnotations.facets;
-import msi.gama.precompiler.GamlAnnotations.inside;
-import msi.gama.precompiler.GamlAnnotations.symbol;
-import msi.gama.precompiler.GamlAnnotations.usage;
-import msi.gama.precompiler.IConcept;
-import msi.gama.precompiler.ISymbolKind;
-import msi.gama.runtime.IScope;
-import msi.gama.runtime.exceptions.GamaRuntimeException;
-import msi.gaml.compilation.IDescriptionValidator;
-import msi.gaml.compilation.ISymbol;
-import msi.gaml.compilation.annotations.validator;
-import msi.gaml.descriptions.IDescription;
-import msi.gaml.descriptions.StatementDescription;
-import msi.gaml.expressions.IExpression;
-import msi.gaml.factories.DescriptionFactory;
-import msi.gaml.statements.ActionStatement;
-import msi.gaml.statements.IExecutable;
-import msi.gaml.statements.IStatement;
-import msi.gaml.types.IType;
-
-/**
- * Written by Marilleau Modified on 16 novembre 2012
- *
- * @todo Description
- *
- */
-@symbol (
-		name = IKeyword.EVENT,
-		kind = ISymbolKind.LAYER,
-		with_sequence = true,
-		concept = { IConcept.GUI })
-@inside (
-		symbols = { IKeyword.DISPLAY })
-@facets (
-		value = { @facet (
-<<<<<<< HEAD
-				name = "unused",
-				type = IType.ID,
-				values = { IKeyword.MOUSE_UP, IKeyword.MOUSE_DOWN, IKeyword.MOUSE_MOVED, IKeyword.MOUSE_DRAGGED, IKeyword.MOUSE_ENTERED,
-						IKeyword.MOUSE_EXITED, IKeyword.MOUSE_MENU },
-				optional = true,
-				doc = @doc (
-						value = "an unused facet that serves only for the purpose of declaring the string values"),
-				internal = true),
-				@facet (
-						name = IKeyword.NAME,
-						type = IType.ID,
-						optional = false,
-						doc = @doc ("the type of event captured: can be  \"mouse_up\", \"mouse_down\", \"mouse_move\", \"mouse_drag\", \"mouse_exit\", \"mouse_enter\", \"mouse_menu\" or a character")),
-=======
-				name = IKeyword.NAME,
-				type = { IType.STRING },
-				optional = false,
-				doc = @doc ("the type of event captured: basic events include #mouse_up, #mouse_down, #mouse_move, #mouse_exit, #mouse_enter, #mouse_menu, #arrow_down, #arrow_up, #arrow_left, #arrow_right, #escape, #tab, #enter, #page_up, #page_down or a character")),
->>>>>>> fefeb753
-				@facet (
-						name = IKeyword.TYPE,
-						type = IType.STRING,
-						optional = true,
-						doc = @doc ("Type of device used to generate events. Defaults to 'default', which encompasses keyboard and mouse")),
-				@facet (
-						name = IKeyword.ACTION,
-						type = IType.ACTION,
-						optional = true,
-						doc = @doc ("The identifier of the action to be executed in the context of the simulation. This action needs to be defined in 'global' or in the current experiment, without any arguments. The location of the mouse in the world can be retrieved in this action with the pseudo-constant #user_location")) },
-		omissible = IKeyword.NAME)
-@validator (EventLayerValidator.class)
-@doc (
-		value = "`" + IKeyword.EVENT
-				+ "` allows to interact with the simulation by capturing mouse or key events and doing an action. The name of this action can be defined with the 'action:' facet, in which case the action needs to be defined in 'global' or in the current experiment, without any arguments."
-				+ " The location of the mouse in the world can be retrieved in this action with the pseudo-constant #user_location. The statements to execute can also be defined in the block at the end of this statement, in which case they will be executed in the context of the experiment",
-		usages = { @usage (
-				value = "The general syntax is:",
-				examples = { @example (
-						value = "event [event_type] action: myAction;",
-						isExecutable = false) }),
-				@usage (
-						value = "For instance:",
-						examples = { @example (
-								value = "global {",
-								isExecutable = false),
-								@example (
-										value = "   // ... ",
-										isExecutable = false),
-								@example (
-										value = "   action myAction () {",
-										isExecutable = false),
-								@example (
-										value = "      point loc <- #user_location; // contains the location of the mouse in the world",
-										isExecutable = false),
-								@example (
-										value = "      list<agent> selected_agents <- agents inside (10#m around loc); // contains agents clicked by the event",
-										isExecutable = false),
-								@example (
-										value = "      ",
-										isExecutable = false),
-								@example (
-										value = "      // code written by modelers",
-										isExecutable = false),
-								@example (
-										value = "   }",
-										isExecutable = false),
-								@example (
-										value = "}",
-										isExecutable = false),
-								@example (
-										value = "",
-										isExecutable = false),
-								@example (
-										value = "experiment Simple type:gui {",
-										isExecutable = false),
-								@example (
-										value = "   display my_display {",
-										isExecutable = false),
-								@example (
-										value = "      event #mouse_up action: myAction;",
-										isExecutable = false),
-								@example (
-										value = "   }",
-										isExecutable = false),
-								@example (
-										value = "}",
-										isExecutable = false) }) },
-		see = { IKeyword.DISPLAY, IKeyword.AGENTS, IKeyword.CHART, "graphics", IKeyword.GRID_LAYER,
-				IKeyword.IMAGE_LAYER, IKeyword.OVERLAY, IKeyword.SPECIES_LAYER, })
-public class EventLayerStatement extends AbstractLayerStatement {
-
-	/**
-	 * The Class EventLayerValidator.
-	 */
-	public static class EventLayerValidator implements IDescriptionValidator<StatementDescription> {
-
-		@Override
-		public void validate(final StatementDescription description) {
-			final String name = description.getFacet(NAME).getExpression().literalValue();
-			if (name.length() > 1) { // If it is not a char
-				StringBuilder error = new StringBuilder();
-				boolean foundEventName = false;
-				for (final IEventLayerDelegate delegate : delegates) {
-					error.append(delegate.getEvents()).append(" ");
-					if (delegate.getEvents().contains(name)) { foundEventName = true; }
-				}
-				if (!foundEventName) {
-					description.error("No event can be triggered for '" + name + "'. Acceptable values are "
-							+ error.append(" or a character").toString(), IGamlIssue.UNKNOWN_ARGUMENT, NAME);
-					return;
-				}
-			}
-
-			final String actionName = description.getLitteral(ACTION);
-			if (actionName != null) {
-				if (actionName.contains(IKeyword.SYNTHETIC)) {
-					description.warning(
-							"This use of 'action' is deprecated. Move the sequence to execute at the end of the 'event' statement instead.",
-							IGamlIssue.DEPRECATED, ACTION);
-				}
-				StatementDescription sd = description.getModelDescription().getAction(actionName);
-				if (sd == null) {
-					// we look into the experiment
-					final IDescription superDesc = description.getSpeciesContext();
-					sd = superDesc.getAction(actionName);
-				}
-				if (sd == null) {
-					description.error("Action '" + actionName + "' is not defined in neither 'global' nor 'experiment'",
-							IGamlIssue.UNKNOWN_ACTION, ACTION);
-				} else if (sd.getPassedArgs().size() > 0) {
-					description.error("Action '" + actionName
-							+ "' cannot have arguments. Use '#user_location' inside to obtain the location of the mouse, and compute the selected agents in the action using GAML spatial operators",
-							IGamlIssue.DIFFERENT_ARGUMENTS, ACTION);
-				}
-
-			}
-		}
-	}
-
-	/** The executes in simulation. */
-	private boolean executesInSimulation;
-
-	/** The type. */
-	private final IExpression type;
-
-	/** The delegates. */
-	public static List<IEventLayerDelegate> delegates = new ArrayList<>();
-
-	/** The action name. */
-	private String actionName;
-
-	/** The action. */
-	private ActionStatement action;
-
-	/**
-	 * @param createExecutableExtension
-	 */
-	public static void addDelegate(final IEventLayerDelegate delegate) {
-		delegates.add(delegate);
-	}
-
-	/**
-	 * Instantiates a new event layer statement.
-	 *
-	 * @param desc
-	 *            the desc
-	 * @throws GamaRuntimeException
-	 *             the gama runtime exception
-	 */
-	public EventLayerStatement(final IDescription desc) throws GamaRuntimeException {
-		super(/* context, */desc);
-		executesInSimulation = false;
-		if (description.hasFacet(IKeyword.ACTION)) {
-			actionName = description.getLitteral(IKeyword.ACTION);
-			final StatementDescription sd = description.getSpeciesContext().getAction(actionName);
-			executesInSimulation = sd == null;
-		}
-
-		type = getFacet(IKeyword.TYPE);
-	}
-
-	/**
-	 * Gets the executer.
-	 *
-	 * @param scope
-	 *            the scope
-	 * @return the executer
-	 */
-	public IAgent getExecuter(final IScope scope) {
-		return executesInSimulation ? scope.getSimulation() : scope.getExperiment();
-	}
-
-	/**
-	 * Executes in simulation.
-	 *
-	 * @return true, if successful
-	 */
-	public boolean executesInSimulation() {
-		return executesInSimulation;
-	}
-
-	/**
-	 * Gets the executable.
-	 *
-	 * @param scope
-	 *            the scope
-	 * @return the executable
-	 */
-	public IExecutable getExecutable(final IScope scope) {
-		if (action != null) return action;
-		IAgent agent = getExecuter(scope);
-		return agent == null ? null : agent.getSpecies().getAction(actionName);
-	}
-
-	@Override
-	public boolean _init(final IScope scope) throws GamaRuntimeException {
-
-		final Object source = getSource(scope);
-
-		for (final IEventLayerDelegate delegate : delegates) {
-			if (delegate.acceptSource(scope, source)) { delegate.createFrom(scope, source, this); }
-		}
-		return true;
-	}
-
-	@Override
-	public LayerType getType(final LayeredDisplayOutput output) {
-		return LayerType.EVENT;
-	}
-
-	@Override
-	public String toString() {
-		return "Event layer: " + this.getFacet(IKeyword.NAME).literalValue();
-	}
-
-	/**
-	 * Method _step()
-	 *
-	 * @see msi.gama.outputs.layers.AbstractLayerStatement#_step(msi.gama.runtime.IScope)
-	 */
-	@Override
-	protected boolean _step(final IScope scope) {
-		return true;
-	}
-
-	/**
-	 * Gets the source.
-	 *
-	 * @param scope
-	 *            the scope
-	 * @return the source
-	 */
-	private Object getSource(final IScope scope) {
-		return type == null ? IKeyword.DEFAULT : type.value(scope);
-	}
-
-	@Override
-	public void setChildren(final Iterable<? extends ISymbol> commands) {
-		final List<IStatement> statements = new ArrayList<>();
-		for (final ISymbol c : commands) { if (c instanceof IStatement) { statements.add((IStatement) c); } }
-		if (!statements.isEmpty()) {
-			actionName = "inline";
-			final IDescription d =
-					DescriptionFactory.create(IKeyword.ACTION, getDescription(), IKeyword.NAME, "inline");
-			action = new ActionStatement(d);
-			action.setChildren(statements);
-		}
-	}
-}
+/*******************************************************************************************************
+ *
+ * EventLayerStatement.java, in msi.gama.core, is part of the source code of the GAMA modeling and simulation platform
+ * (v.1.9.0).
+ *
+ * (c) 2007-2023 UMI 209 UMMISCO IRD/SU & Partners (IRIT, MIAT, TLU, CTU)
+ *
+ * Visit https://github.com/gama-platform/gama for license information and contacts.
+ *
+ ********************************************************************************************************/
+package msi.gama.outputs.layers;
+
+import java.util.ArrayList;
+import java.util.List;
+
+import msi.gama.common.interfaces.IEventLayerDelegate;
+import msi.gama.common.interfaces.IGamlIssue;
+import msi.gama.common.interfaces.IKeyword;
+import msi.gama.metamodel.agent.IAgent;
+import msi.gama.outputs.LayeredDisplayOutput;
+import msi.gama.outputs.layers.EventLayerStatement.EventLayerValidator;
+import msi.gama.precompiler.GamlAnnotations.doc;
+import msi.gama.precompiler.GamlAnnotations.example;
+import msi.gama.precompiler.GamlAnnotations.facet;
+import msi.gama.precompiler.GamlAnnotations.facets;
+import msi.gama.precompiler.GamlAnnotations.inside;
+import msi.gama.precompiler.GamlAnnotations.symbol;
+import msi.gama.precompiler.GamlAnnotations.usage;
+import msi.gama.precompiler.IConcept;
+import msi.gama.precompiler.ISymbolKind;
+import msi.gama.runtime.IScope;
+import msi.gama.runtime.exceptions.GamaRuntimeException;
+import msi.gaml.compilation.IDescriptionValidator;
+import msi.gaml.compilation.ISymbol;
+import msi.gaml.compilation.annotations.validator;
+import msi.gaml.descriptions.IDescription;
+import msi.gaml.descriptions.StatementDescription;
+import msi.gaml.expressions.IExpression;
+import msi.gaml.factories.DescriptionFactory;
+import msi.gaml.statements.ActionStatement;
+import msi.gaml.statements.IExecutable;
+import msi.gaml.statements.IStatement;
+import msi.gaml.types.IType;
+
+/**
+ * Written by Marilleau Modified on 16 novembre 2012
+ *
+ * @todo Description
+ *
+ */
+@symbol (
+		name = IKeyword.EVENT,
+		kind = ISymbolKind.LAYER,
+		with_sequence = true,
+		concept = { IConcept.GUI })
+@inside (
+		symbols = { IKeyword.DISPLAY })
+@facets (
+		value = { @facet (
+				name = IKeyword.NAME,
+				type = { IType.STRING },
+				optional = false,
+				doc = @doc ("the type of event captured: basic events include #mouse_up, #mouse_down, #mouse_move, #mouse_exit, #mouse_enter, #mouse_menu, #mouse_drag, #arrow_down, #arrow_up, #arrow_left, #arrow_right, #escape, #tab, #enter, #page_up, #page_down or a character")),
+				@facet (
+						name = IKeyword.TYPE,
+						type = IType.STRING,
+						optional = true,
+						doc = @doc ("Type of device used to generate events. Defaults to 'default', which encompasses keyboard and mouse")),
+				@facet (
+						name = IKeyword.ACTION,
+						type = IType.ACTION,
+						optional = true,
+						doc = @doc ("The identifier of the action to be executed in the context of the simulation. This action needs to be defined in 'global' or in the current experiment, without any arguments. The location of the mouse in the world can be retrieved in this action with the pseudo-constant #user_location")) },
+		omissible = IKeyword.NAME)
+@validator (EventLayerValidator.class)
+@doc (
+		value = "`" + IKeyword.EVENT
+				+ "` allows to interact with the simulation by capturing mouse or key events and doing an action. The name of this action can be defined with the 'action:' facet, in which case the action needs to be defined in 'global' or in the current experiment, without any arguments."
+				+ " The location of the mouse in the world can be retrieved in this action with the pseudo-constant #user_location. The statements to execute can also be defined in the block at the end of this statement, in which case they will be executed in the context of the experiment",
+		usages = { @usage (
+				value = "The general syntax is:",
+				examples = { @example (
+						value = "event [event_type] action: myAction;",
+						isExecutable = false) }),
+				@usage (
+						value = "For instance:",
+						examples = { @example (
+								value = "global {",
+								isExecutable = false),
+								@example (
+										value = "   // ... ",
+										isExecutable = false),
+								@example (
+										value = "   action myAction () {",
+										isExecutable = false),
+								@example (
+										value = "      point loc <- #user_location; // contains the location of the mouse in the world",
+										isExecutable = false),
+								@example (
+										value = "      list<agent> selected_agents <- agents inside (10#m around loc); // contains agents clicked by the event",
+										isExecutable = false),
+								@example (
+										value = "      ",
+										isExecutable = false),
+								@example (
+										value = "      // code written by modelers",
+										isExecutable = false),
+								@example (
+										value = "   }",
+										isExecutable = false),
+								@example (
+										value = "}",
+										isExecutable = false),
+								@example (
+										value = "",
+										isExecutable = false),
+								@example (
+										value = "experiment Simple type:gui {",
+										isExecutable = false),
+								@example (
+										value = "   display my_display {",
+										isExecutable = false),
+								@example (
+										value = "      event #mouse_up action: myAction;",
+										isExecutable = false),
+								@example (
+										value = "   }",
+										isExecutable = false),
+								@example (
+										value = "}",
+										isExecutable = false) }) },
+		see = { IKeyword.DISPLAY, IKeyword.AGENTS, IKeyword.CHART, "graphics", IKeyword.GRID_LAYER,
+				IKeyword.IMAGE_LAYER, IKeyword.OVERLAY, IKeyword.SPECIES_LAYER, })
+public class EventLayerStatement extends AbstractLayerStatement {
+
+	/**
+	 * The Class EventLayerValidator.
+	 */
+	public static class EventLayerValidator implements IDescriptionValidator<StatementDescription> {
+
+		@Override
+		public void validate(final StatementDescription description) {
+			final String name = description.getFacet(NAME).getExpression().literalValue();
+			if (name.length() > 1) { // If it is not a char
+				StringBuilder error = new StringBuilder();
+				boolean foundEventName = false;
+				for (final IEventLayerDelegate delegate : delegates) {
+					error.append(delegate.getEvents()).append(" ");
+					if (delegate.getEvents().contains(name)) { foundEventName = true; }
+				}
+				if (!foundEventName) {
+					description.error("No event can be triggered for '" + name + "'. Acceptable values are "
+							+ error.append(" or a character").toString(), IGamlIssue.UNKNOWN_ARGUMENT, NAME);
+					return;
+				}
+			}
+
+			final String actionName = description.getLitteral(ACTION);
+			if (actionName != null) {
+				if (actionName.contains(IKeyword.SYNTHETIC)) {
+					description.warning(
+							"This use of 'action' is deprecated. Move the sequence to execute at the end of the 'event' statement instead.",
+							IGamlIssue.DEPRECATED, ACTION);
+				}
+				StatementDescription sd = description.getModelDescription().getAction(actionName);
+				if (sd == null) {
+					// we look into the experiment
+					final IDescription superDesc = description.getSpeciesContext();
+					sd = superDesc.getAction(actionName);
+				}
+				if (sd == null) {
+					description.error("Action '" + actionName + "' is not defined in neither 'global' nor 'experiment'",
+							IGamlIssue.UNKNOWN_ACTION, ACTION);
+				} else if (sd.getPassedArgs().size() > 0) {
+					description.error("Action '" + actionName
+							+ "' cannot have arguments. Use '#user_location' inside to obtain the location of the mouse, and compute the selected agents in the action using GAML spatial operators",
+							IGamlIssue.DIFFERENT_ARGUMENTS, ACTION);
+				}
+
+			}
+		}
+	}
+
+	/** The executes in simulation. */
+	private boolean executesInSimulation;
+
+	/** The type. */
+	private final IExpression type;
+
+	/** The delegates. */
+	public static List<IEventLayerDelegate> delegates = new ArrayList<>();
+
+	/** The action name. */
+	private String actionName;
+
+	/** The action. */
+	private ActionStatement action;
+
+	/**
+	 * @param createExecutableExtension
+	 */
+	public static void addDelegate(final IEventLayerDelegate delegate) {
+		delegates.add(delegate);
+	}
+
+	/**
+	 * Instantiates a new event layer statement.
+	 *
+	 * @param desc
+	 *            the desc
+	 * @throws GamaRuntimeException
+	 *             the gama runtime exception
+	 */
+	public EventLayerStatement(final IDescription desc) throws GamaRuntimeException {
+		super(/* context, */desc);
+		executesInSimulation = false;
+		if (description.hasFacet(IKeyword.ACTION)) {
+			actionName = description.getLitteral(IKeyword.ACTION);
+			final StatementDescription sd = description.getSpeciesContext().getAction(actionName);
+			executesInSimulation = sd == null;
+		}
+
+		type = getFacet(IKeyword.TYPE);
+	}
+
+	/**
+	 * Gets the executer.
+	 *
+	 * @param scope
+	 *            the scope
+	 * @return the executer
+	 */
+	public IAgent getExecuter(final IScope scope) {
+		return executesInSimulation ? scope.getSimulation() : scope.getExperiment();
+	}
+
+	/**
+	 * Executes in simulation.
+	 *
+	 * @return true, if successful
+	 */
+	public boolean executesInSimulation() {
+		return executesInSimulation;
+	}
+
+	/**
+	 * Gets the executable.
+	 *
+	 * @param scope
+	 *            the scope
+	 * @return the executable
+	 */
+	public IExecutable getExecutable(final IScope scope) {
+		if (action != null) return action;
+		IAgent agent = getExecuter(scope);
+		return agent == null ? null : agent.getSpecies().getAction(actionName);
+	}
+
+	@Override
+	public boolean _init(final IScope scope) throws GamaRuntimeException {
+
+		final Object source = getSource(scope);
+
+		for (final IEventLayerDelegate delegate : delegates) {
+			if (delegate.acceptSource(scope, source)) { delegate.createFrom(scope, source, this); }
+		}
+		return true;
+	}
+
+	@Override
+	public LayerType getType(final LayeredDisplayOutput output) {
+		return LayerType.EVENT;
+	}
+
+	@Override
+	public String toString() {
+		return "Event layer: " + this.getFacet(IKeyword.NAME).literalValue();
+	}
+
+	/**
+	 * Method _step()
+	 *
+	 * @see msi.gama.outputs.layers.AbstractLayerStatement#_step(msi.gama.runtime.IScope)
+	 */
+	@Override
+	protected boolean _step(final IScope scope) {
+		return true;
+	}
+
+	/**
+	 * Gets the source.
+	 *
+	 * @param scope
+	 *            the scope
+	 * @return the source
+	 */
+	private Object getSource(final IScope scope) {
+		return type == null ? IKeyword.DEFAULT : type.value(scope);
+	}
+
+	@Override
+	public void setChildren(final Iterable<? extends ISymbol> commands) {
+		final List<IStatement> statements = new ArrayList<>();
+		for (final ISymbol c : commands) { if (c instanceof IStatement) { statements.add((IStatement) c); } }
+		if (!statements.isEmpty()) {
+			actionName = "inline";
+			final IDescription d =
+					DescriptionFactory.create(IKeyword.ACTION, getDescription(), IKeyword.NAME, "inline");
+			action = new ActionStatement(d);
+			action.setChildren(statements);
+		}
+	}
+}