--- conflicted
+++ resolved
@@ -1,380 +1,377 @@
-/*********************************************************************************************
- *
- * 'InspectDisplayOutput.java, in plugin msi.gama.core, is part of the source code of the GAMA modeling and simulation
- * platform. (c) 2007-2016 UMI 209 UMMISCO IRD/UPMC & Partners
- *
- * Visit https://github.com/gama-platform/gama for license information and developers contact.
- * 
- *
- **********************************************************************************************/
-package msi.gama.outputs;
-
-import java.util.Arrays;
-import java.util.Collection;
-import java.util.List;
-
-import msi.gama.common.interfaces.IGui;
-import msi.gama.common.interfaces.IKeyword;
-import msi.gama.common.util.StringUtils;
-import msi.gama.kernel.experiment.ExperimentAgent;
-import msi.gama.metamodel.agent.IAgent;
-import msi.gama.metamodel.agent.IMacroAgent;
-import msi.gama.metamodel.population.IPopulation;
-import msi.gama.precompiler.GamlAnnotations.doc;
-import msi.gama.precompiler.GamlAnnotations.example;
-import msi.gama.precompiler.GamlAnnotations.facet;
-import msi.gama.precompiler.GamlAnnotations.facets;
-import msi.gama.precompiler.GamlAnnotations.inside;
-import msi.gama.precompiler.GamlAnnotations.symbol;
-import msi.gama.precompiler.GamlAnnotations.usage;
-import msi.gama.precompiler.IConcept;
-import msi.gama.precompiler.ISymbolKind;
-import msi.gama.runtime.GAMA;
-import msi.gama.runtime.IScope;
-import msi.gama.runtime.exceptions.GamaRuntimeException;
-import msi.gama.util.GAML;
-import msi.gama.util.IContainer;
-import msi.gaml.compilation.SymbolTracer;
-import msi.gaml.descriptions.IDescription;
-import msi.gaml.descriptions.SpeciesDescription;
-import msi.gaml.expressions.IExpression;
-import msi.gaml.factories.DescriptionFactory;
-import msi.gaml.operators.Cast;
-import msi.gaml.species.ISpecies;
-import msi.gaml.statements.IStatement;
-import msi.gaml.types.IType;
-import msi.gaml.types.Types;
-
-/**
- * The Class AbstractInspectOutput.
- *
- * @author drogoul
- */
-@symbol (
-		name = { IKeyword.INSPECT, IKeyword.BROWSE },
-		kind = ISymbolKind.OUTPUT,
-		with_sequence = false,
-		concept = { IConcept.INSPECTOR })
-@inside (
-		kinds = { ISymbolKind.BEHAVIOR, ISymbolKind.SEQUENCE_STATEMENT },
-		symbols = { IKeyword.OUTPUT, IKeyword.PERMANENT })
-@facets (
-		value = { @facet (
-				name = IKeyword.NAME,
-				type = IType.NONE,
-				optional = false,
-				doc = @doc ("the identifier of the inspector")),
-				@facet (
-						name = IKeyword.REFRESH_EVERY,
-						type = IType.INT,
-						optional = true,
-						doc = @doc (
-								value = "Allows to refresh the inspector every n time steps (default is 1)",
-								deprecated = "Use refresh: every(n) instead")),
-				@facet (
-						name = IKeyword.REFRESH,
-						type = IType.BOOL,
-						optional = true,
-						doc = @doc ("Indicates the condition under which this output should be refreshed (default is true)")),
-				@facet (
-						name = IKeyword.VALUE,
-						type = IType.NONE,
-						optional = true,
-						doc = @doc ("the set of agents to inspect, could be a species, a list of agents or an agent")),
-				@facet (
-						name = IKeyword.ATTRIBUTES,
-						type = IType.LIST,
-						optional = true,
-						doc = @doc ("the list of attributes to inspect")),
-				@facet (
-						name = IKeyword.TYPE,
-						type = IType.ID,
-						values = { IKeyword.AGENT, IKeyword.TABLE },
-						optional = true,
-						doc = @doc ("the way to inspect agents: in a table, or a set of inspectors")) },
-		omissible = IKeyword.NAME)
-@doc (
-		value = "`" + IKeyword.INSPECT + "` (and `" + IKeyword.BROWSE
-				+ "`) statements allows modeler to inspect a set of agents, in a table with agents and all their attributes or an agent inspector per agent, depending on the type: chosen. Modeler can choose which attributes to display. When `"
-				+ IKeyword.BROWSE + "` is used, type: default value is table, whereas when`" + IKeyword.INSPECT
-				+ "` is used, type: default value is agent.",
-		usages = { @usage (
-				value = "An example of syntax is:",
-				examples = { @example (
-						value = "inspect \"my_inspector\" value: ant attributes: [\"name\", \"location\"];",
-						isExecutable = false) }) })
-@SuppressWarnings ({ "rawtypes" })
-public class InspectDisplayOutput extends MonitorOutput implements IStatement {
-
-	public static final short INSPECT_AGENT = 0;
-	public static final short INSPECT_TABLE = 3;
-
-	static int count = 0;
-
-	static final List<String> types = Arrays.asList(IKeyword.AGENT, IKeyword.DYNAMIC, IKeyword.SPECIES, IKeyword.TABLE);
-
-	String type;
-	IExpression attributes;
-	private List<String> listOfAttributes;
-	IMacroAgent rootAgent;
-
-	public static void browse(final Collection<? extends IAgent> agents) {
-		IPopulation pop = null;
-		IMacroAgent root = null;
-		if (agents instanceof IPopulation) {
-			pop = (IPopulation) agents;
-			root = pop.getHost();
-			browse(pop.getHost(), pop.getSpecies());
-		} else {
-			for (final IAgent agent : agents) {
-				final IPopulation agentPop = agent.getPopulation();
-				root = agentPop.getHost();
-				if (root != null)
-					break;
-			}
-			if (root == null)
-				return;
-			browse(root, agents);
-		}
-	}
-
-	public static void browse(final IMacroAgent root, final Collection<? extends IAgent> agents) {
-		final IMacroAgent realRoot = findRootOf(root, agents);
-		if (realRoot == null) {
-			GamaRuntimeException.error("Impossible to find a common host agent for " + agents, root.getScope());
-			return;
-		}
-		new InspectDisplayOutput(realRoot, agents).launch(realRoot.getScope());
-	}
-
-	private static IMacroAgent findRootOf(final IMacroAgent root, final Collection<? extends IAgent> agents) {
-		if (agents instanceof IPopulation) { return ((IPopulation) agents).getHost(); }
-		IMacroAgent result = null;
-		for (final IAgent a : agents) {
-			if (result == null) {
-				result = a.getHost();
-			} else {
-				if (a.getHost() != result)
-					return null;
-			}
-		}
-		return result;
-
-	}
-
-	public static void browse(final IMacroAgent root, final ISpecies species) {
-		if (!root.getSpecies().getMicroSpecies().contains(species)) {
-			if (root instanceof ExperimentAgent) {
-				final IMacroAgent realRoot = ((ExperimentAgent) root).getSimulation();
-				browse(realRoot, species);
-			} else {
-				GamaRuntimeException.error("Agent " + root + " has no access to populations of " + species.getName(),
-						root.getScope());
-			}
-			return;
-		}
-		new InspectDisplayOutput(root, species).launch(root.getScope());
-	}
-
-	public static void browse(final IMacroAgent root, final IExpression expr) {
-		final SpeciesDescription species = expr.getType().isContainer() ? expr.getType().getContentType().getSpecies()
-				: expr.getType().getSpecies();
-		if (species == null) {
-			GamaRuntimeException.error("Expression '" + expr.serialize(true) + "' does not reference agents",
-					root.getScope());
-			return;
-		}
-		final ISpecies rootSpecies = root.getSpecies();
-		if (rootSpecies.getMicroSpecies(species.getName()) == null) {
-			if (root instanceof ExperimentAgent) {
-				final IMacroAgent realRoot = ((ExperimentAgent) root).getSimulation();
-				browse(realRoot, expr);
-			} else {
-				GamaRuntimeException.error("Agent " + root + " has no access to populations of " + species.getName(),
-						root.getScope());
-			}
-			return;
-		}
-		new InspectDisplayOutput(root, expr).launch(root.getScope());
-	}
-
-	public InspectDisplayOutput(final IDescription desc) {
-		super(desc);
-		if (getValue() == null) {
-			value = getFacet(IKeyword.NAME);
-			expressionText = getValue() == null ? "" : getValue().serialize(false);
-		}
-		type = getLiteral(IKeyword.TYPE);
-		if (type == null) {
-			if (getKeyword().equals(IKeyword.BROWSE)) {
-				type = IKeyword.TABLE;
-			} else {
-				type = IKeyword.AGENT;
-			}
-		}
-		attributes = getFacet(IKeyword.ATTRIBUTES);
-	}
-
-	@Override
-	public boolean init(final IScope scope) {
-		super.init(scope);
-		if (type.equals(IKeyword.AGENT) && getValue() != null) {
-			lastValue = getValue().value(getScope());
-		}
-		if (attributes != null) {
-			listOfAttributes = Cast.asList(getScope(), attributes.value(getScope()));
-		}
-		if (rootAgent == null || rootAgent.dead()) {
-			rootAgent = getScope().getRoot();
-			// scope.getGui().debug("InspectDisplayOutput.init rootAgent = " +
-			// rootAgent);
-		}
-		return true;
-	}
-
-	public InspectDisplayOutput(final IAgent a) {
-		// Opens directly an inspector
-		this(DescriptionFactory.create(IKeyword.INSPECT, IKeyword.NAME, StringUtils.toGamlString("Inspect: "),
-<<<<<<< HEAD
-				IKeyword.TYPE, types.get(INSPECT_AGENT), IKeyword.VALUE,
-				StringUtils.toGamlString(a.getSpeciesName() + " at " + a.getIndex())).validate());
-		final String expr = a.getSpeciesName() + " at " + a.getIndex();
-=======
-				IKeyword.TYPE, types.get(INSPECT_AGENT), IKeyword.VALUE, StringUtils.toGamlString(a.getSpeciesName()+" at "+a.getIndex())).validate());
->>>>>>> 20a63b0c
-		setValue(GAML.getExpressionFactory().createConst(a, a.getType()));
-		lastValue = a;
-	}
-
-	private InspectDisplayOutput(final IMacroAgent rootAgent, final ISpecies species) {
-		// Opens a table inspector on the agents of this species
-		this(DescriptionFactory
-				.create(IKeyword.INSPECT, GAML.getExperimentContext(rootAgent), IKeyword.NAME,
-						StringUtils.toGamlString("Browse(" + count++ + ")"), IKeyword.VALUE,
-						species == null ? "nil" : species.getName(), IKeyword.TYPE, types.get(INSPECT_TABLE))
-				.validate());
-		this.rootAgent = rootAgent;
-	}
-
-	private InspectDisplayOutput(final IMacroAgent agent, final Collection<? extends IAgent> agents) {
-		// Opens a table inspector on the agents of this container
-		this(DescriptionFactory.create(IKeyword.INSPECT, GAML.getExperimentContext(agent), IKeyword.NAME,
-				StringUtils.toGamlString("Browse(" + count++ + ")"), IKeyword.VALUE, Cast.toGaml(agents), IKeyword.TYPE,
-				types.get(INSPECT_TABLE)).validate());
-		lastValue = agents;
-		this.rootAgent = agent;
-	}
-
-	private InspectDisplayOutput(final IMacroAgent agent, final IExpression agents) {
-		// Opens a table inspector on the agents of this container
-		this(DescriptionFactory.create(IKeyword.INSPECT, GAML.getExperimentContext(agent), IKeyword.NAME,
-				StringUtils.toGamlString("Browse(" + count++ + ")"), IKeyword.VALUE, Cast.toGaml(agents), IKeyword.TYPE,
-				types.get(INSPECT_TABLE)).validate());
-		// lastValue = agents;
-		this.rootAgent = agent;
-	}
-
-	public void launch(final IScope scope) throws GamaRuntimeException {
-		if (!scope.init(InspectDisplayOutput.this).passed()) { return; }
-		// What to do in case of multi-simulations ???
-		if (scope.getSimulation() != null)
-			scope.getSimulation().addOutput(InspectDisplayOutput.this);
-		setPaused(false);
-		open();
-		step(scope);
-		update();
-	}
-
-	@Override
-	public boolean step(final IScope scope) {
-		// ((AbstractScope) getScope()).traceAgents = true;
-		if (IKeyword.TABLE.equals(type)) {
-			if (rootAgent == null || rootAgent.dead()) { return false; }
-			if (getValue() == null) { return true; }
-			if (getScope().interrupted()) { return false; }
-			getScope().setCurrentSymbol(this);
-			lastValue = getScope().evaluate(getValue(), rootAgent).getValue();
-		}
-		return true;
-	}
-
-	@Override
-	public boolean isUnique() {
-		return /* target != INSPECT_DYNAMIC && */!type.equals(IKeyword.TABLE);
-	}
-
-	@Override
-	public String getId() {
-		return isUnique() ? getViewId() : getViewId() + getName();
-	}
-
-	@Override
-	public String getViewId() {
-		if (IKeyword.TABLE.equals(type)) { return IGui.TABLE_VIEW_ID; }
-		return IGui.AGENT_VIEW_ID;
-
-	}
-
-	final static IAgent[] EMPTY = new IAgent[0];
-
-	@Override
-	public IAgent[] getLastValue() {
-		if (IKeyword.TABLE.equals(type)) {
-			if (rootAgent == null || rootAgent.dead()) { return EMPTY; }
-		}
-		// System.out.println("Last value :" + lastValue);
-		if (lastValue instanceof IAgent) { return new IAgent[] { (IAgent) lastValue }; }
-		if (lastValue instanceof ISpecies && rootAgent != null) {
-			final IPopulation pop = rootAgent.getMicroPopulation((ISpecies) lastValue);
-			final IAgent[] result = pop.toArray();
-			return result;
-		}
-		if (lastValue instanceof IContainer) { return ((IContainer<?, ?>) lastValue)
-				.listValue(getScope(), Types.NO_TYPE, false).toArray(new IAgent[0]); }
-		return EMPTY;
-	}
-
-	public ISpecies getSpecies() {
-		if (getValue() == null) { return null; }
-		final SpeciesDescription sd = getValue().getType().getContentType().getSpecies();
-		if (sd == null) { return getScope().getModel().getSpecies(IKeyword.AGENT); }
-		if (sd.equals(getScope().getModel().getDescription())) { return getScope().getModel().getSpecies(); }
-		String speciesName = sd.getName();
-		if (speciesName == null) {
-			speciesName = IKeyword.AGENT;
-		}
-		return rootAgent.getSpecies().getMicroSpecies(speciesName);
-	}
-
-	public List<String> getAttributes() {
-		return listOfAttributes;
-	}
-
-	public IMacroAgent getRootAgent() {
-		return rootAgent;
-	}
-
-	@Override
-	public void dispose() {
-		super.dispose();
-		rootAgent = null;
-		attributes = null;
-	}
-
-	@Override
-	public Object executeOn(final IScope scope) throws GamaRuntimeException {
-		final IType type = value.getType();
-		if (type.isAgentType()) {
-			GAMA.getGui().setSelectedAgent((IAgent) value.value(scope));
-		} else if (type.isContainer()) {
-			browse(scope.getRoot(), value);
-		}
-		return value.value(scope);
-	}
-
-	@Override
-	public String getTrace(final IScope scope) {
-		return new SymbolTracer().trace(scope, this);
-	}
-
-}
+/*********************************************************************************************
+ *
+ * 'InspectDisplayOutput.java, in plugin msi.gama.core, is part of the source code of the GAMA modeling and simulation
+ * platform. (c) 2007-2016 UMI 209 UMMISCO IRD/UPMC & Partners
+ *
+ * Visit https://github.com/gama-platform/gama for license information and developers contact.
+ * 
+ *
+ **********************************************************************************************/
+package msi.gama.outputs;
+
+import java.util.Arrays;
+import java.util.Collection;
+import java.util.List;
+
+import msi.gama.common.interfaces.IGui;
+import msi.gama.common.interfaces.IKeyword;
+import msi.gama.common.util.StringUtils;
+import msi.gama.kernel.experiment.ExperimentAgent;
+import msi.gama.metamodel.agent.IAgent;
+import msi.gama.metamodel.agent.IMacroAgent;
+import msi.gama.metamodel.population.IPopulation;
+import msi.gama.precompiler.GamlAnnotations.doc;
+import msi.gama.precompiler.GamlAnnotations.example;
+import msi.gama.precompiler.GamlAnnotations.facet;
+import msi.gama.precompiler.GamlAnnotations.facets;
+import msi.gama.precompiler.GamlAnnotations.inside;
+import msi.gama.precompiler.GamlAnnotations.symbol;
+import msi.gama.precompiler.GamlAnnotations.usage;
+import msi.gama.precompiler.IConcept;
+import msi.gama.precompiler.ISymbolKind;
+import msi.gama.runtime.GAMA;
+import msi.gama.runtime.IScope;
+import msi.gama.runtime.exceptions.GamaRuntimeException;
+import msi.gama.util.GAML;
+import msi.gama.util.IContainer;
+import msi.gaml.compilation.SymbolTracer;
+import msi.gaml.descriptions.IDescription;
+import msi.gaml.descriptions.SpeciesDescription;
+import msi.gaml.expressions.IExpression;
+import msi.gaml.factories.DescriptionFactory;
+import msi.gaml.operators.Cast;
+import msi.gaml.species.ISpecies;
+import msi.gaml.statements.IStatement;
+import msi.gaml.types.IType;
+import msi.gaml.types.Types;
+
+/**
+ * The Class AbstractInspectOutput.
+ *
+ * @author drogoul
+ */
+@symbol (
+		name = { IKeyword.INSPECT, IKeyword.BROWSE },
+		kind = ISymbolKind.OUTPUT,
+		with_sequence = false,
+		concept = { IConcept.INSPECTOR })
+@inside (
+		kinds = { ISymbolKind.BEHAVIOR, ISymbolKind.SEQUENCE_STATEMENT },
+		symbols = { IKeyword.OUTPUT, IKeyword.PERMANENT })
+@facets (
+		value = { @facet (
+				name = IKeyword.NAME,
+				type = IType.NONE,
+				optional = false,
+				doc = @doc ("the identifier of the inspector")),
+				@facet (
+						name = IKeyword.REFRESH_EVERY,
+						type = IType.INT,
+						optional = true,
+						doc = @doc (
+								value = "Allows to refresh the inspector every n time steps (default is 1)",
+								deprecated = "Use refresh: every(n) instead")),
+				@facet (
+						name = IKeyword.REFRESH,
+						type = IType.BOOL,
+						optional = true,
+						doc = @doc ("Indicates the condition under which this output should be refreshed (default is true)")),
+				@facet (
+						name = IKeyword.VALUE,
+						type = IType.NONE,
+						optional = true,
+						doc = @doc ("the set of agents to inspect, could be a species, a list of agents or an agent")),
+				@facet (
+						name = IKeyword.ATTRIBUTES,
+						type = IType.LIST,
+						optional = true,
+						doc = @doc ("the list of attributes to inspect")),
+				@facet (
+						name = IKeyword.TYPE,
+						type = IType.ID,
+						values = { IKeyword.AGENT, IKeyword.TABLE },
+						optional = true,
+						doc = @doc ("the way to inspect agents: in a table, or a set of inspectors")) },
+		omissible = IKeyword.NAME)
+@doc (
+		value = "`" + IKeyword.INSPECT + "` (and `" + IKeyword.BROWSE
+				+ "`) statements allows modeler to inspect a set of agents, in a table with agents and all their attributes or an agent inspector per agent, depending on the type: chosen. Modeler can choose which attributes to display. When `"
+				+ IKeyword.BROWSE + "` is used, type: default value is table, whereas when`" + IKeyword.INSPECT
+				+ "` is used, type: default value is agent.",
+		usages = { @usage (
+				value = "An example of syntax is:",
+				examples = { @example (
+						value = "inspect \"my_inspector\" value: ant attributes: [\"name\", \"location\"];",
+						isExecutable = false) }) })
+@SuppressWarnings ({ "rawtypes" })
+public class InspectDisplayOutput extends MonitorOutput implements IStatement {
+
+	public static final short INSPECT_AGENT = 0;
+	public static final short INSPECT_TABLE = 3;
+
+	static int count = 0;
+
+	static final List<String> types = Arrays.asList(IKeyword.AGENT, IKeyword.DYNAMIC, IKeyword.SPECIES, IKeyword.TABLE);
+
+	String type;
+	IExpression attributes;
+	private List<String> listOfAttributes;
+	IMacroAgent rootAgent;
+
+	public static void browse(final Collection<? extends IAgent> agents) {
+		IPopulation pop = null;
+		IMacroAgent root = null;
+		if (agents instanceof IPopulation) {
+			pop = (IPopulation) agents;
+			root = pop.getHost();
+			browse(pop.getHost(), pop.getSpecies());
+		} else {
+			for (final IAgent agent : agents) {
+				final IPopulation agentPop = agent.getPopulation();
+				root = agentPop.getHost();
+				if (root != null)
+					break;
+			}
+			if (root == null)
+				return;
+			browse(root, agents);
+		}
+	}
+
+	public static void browse(final IMacroAgent root, final Collection<? extends IAgent> agents) {
+		final IMacroAgent realRoot = findRootOf(root, agents);
+		if (realRoot == null) {
+			GamaRuntimeException.error("Impossible to find a common host agent for " + agents, root.getScope());
+			return;
+		}
+		new InspectDisplayOutput(realRoot, agents).launch(realRoot.getScope());
+	}
+
+	private static IMacroAgent findRootOf(final IMacroAgent root, final Collection<? extends IAgent> agents) {
+		if (agents instanceof IPopulation) { return ((IPopulation) agents).getHost(); }
+		IMacroAgent result = null;
+		for (final IAgent a : agents) {
+			if (result == null) {
+				result = a.getHost();
+			} else {
+				if (a.getHost() != result)
+					return null;
+			}
+		}
+		return result;
+
+	}
+
+	public static void browse(final IMacroAgent root, final ISpecies species) {
+		if (!root.getSpecies().getMicroSpecies().contains(species)) {
+			if (root instanceof ExperimentAgent) {
+				final IMacroAgent realRoot = ((ExperimentAgent) root).getSimulation();
+				browse(realRoot, species);
+			} else {
+				GamaRuntimeException.error("Agent " + root + " has no access to populations of " + species.getName(),
+						root.getScope());
+			}
+			return;
+		}
+		new InspectDisplayOutput(root, species).launch(root.getScope());
+	}
+
+	public static void browse(final IMacroAgent root, final IExpression expr) {
+		final SpeciesDescription species = expr.getType().isContainer() ? expr.getType().getContentType().getSpecies()
+				: expr.getType().getSpecies();
+		if (species == null) {
+			GamaRuntimeException.error("Expression '" + expr.serialize(true) + "' does not reference agents",
+					root.getScope());
+			return;
+		}
+		final ISpecies rootSpecies = root.getSpecies();
+		if (rootSpecies.getMicroSpecies(species.getName()) == null) {
+			if (root instanceof ExperimentAgent) {
+				final IMacroAgent realRoot = ((ExperimentAgent) root).getSimulation();
+				browse(realRoot, expr);
+			} else {
+				GamaRuntimeException.error("Agent " + root + " has no access to populations of " + species.getName(),
+						root.getScope());
+			}
+			return;
+		}
+		new InspectDisplayOutput(root, expr).launch(root.getScope());
+	}
+
+	public InspectDisplayOutput(final IDescription desc) {
+		super(desc);
+		if (getValue() == null) {
+			value = getFacet(IKeyword.NAME);
+			expressionText = getValue() == null ? "" : getValue().serialize(false);
+		}
+		type = getLiteral(IKeyword.TYPE);
+		if (type == null) {
+			if (getKeyword().equals(IKeyword.BROWSE)) {
+				type = IKeyword.TABLE;
+			} else {
+				type = IKeyword.AGENT;
+			}
+		}
+		attributes = getFacet(IKeyword.ATTRIBUTES);
+	}
+
+	@Override
+	public boolean init(final IScope scope) {
+		super.init(scope);
+		if (type.equals(IKeyword.AGENT) && getValue() != null) {
+			lastValue = getValue().value(getScope());
+		}
+		if (attributes != null) {
+			listOfAttributes = Cast.asList(getScope(), attributes.value(getScope()));
+		}
+		if (rootAgent == null || rootAgent.dead()) {
+			rootAgent = getScope().getRoot();
+			// scope.getGui().debug("InspectDisplayOutput.init rootAgent = " +
+			// rootAgent);
+		}
+		return true;
+	}
+
+	public InspectDisplayOutput(final IAgent a) {
+		// Opens directly an inspector
+		this(DescriptionFactory.create(IKeyword.INSPECT, IKeyword.NAME, StringUtils.toGamlString("Inspect: "),
+				IKeyword.TYPE, types.get(INSPECT_AGENT), IKeyword.VALUE,
+				StringUtils.toGamlString(a.getSpeciesName() + " at " + a.getIndex())).validate());
+		final String expr = a.getSpeciesName() + " at " + a.getIndex();
+
+		setValue(GAML.getExpressionFactory().createConst(a, a.getType()));
+		lastValue = a;
+	}
+
+	private InspectDisplayOutput(final IMacroAgent rootAgent, final ISpecies species) {
+		// Opens a table inspector on the agents of this species
+		this(DescriptionFactory
+				.create(IKeyword.INSPECT, GAML.getExperimentContext(rootAgent), IKeyword.NAME,
+						StringUtils.toGamlString("Browse(" + count++ + ")"), IKeyword.VALUE,
+						species == null ? "nil" : species.getName(), IKeyword.TYPE, types.get(INSPECT_TABLE))
+				.validate());
+		this.rootAgent = rootAgent;
+	}
+
+	private InspectDisplayOutput(final IMacroAgent agent, final Collection<? extends IAgent> agents) {
+		// Opens a table inspector on the agents of this container
+		this(DescriptionFactory.create(IKeyword.INSPECT, GAML.getExperimentContext(agent), IKeyword.NAME,
+				StringUtils.toGamlString("Browse(" + count++ + ")"), IKeyword.VALUE, Cast.toGaml(agents), IKeyword.TYPE,
+				types.get(INSPECT_TABLE)).validate());
+		lastValue = agents;
+		this.rootAgent = agent;
+	}
+
+	private InspectDisplayOutput(final IMacroAgent agent, final IExpression agents) {
+		// Opens a table inspector on the agents of this container
+		this(DescriptionFactory.create(IKeyword.INSPECT, GAML.getExperimentContext(agent), IKeyword.NAME,
+				StringUtils.toGamlString("Browse(" + count++ + ")"), IKeyword.VALUE, Cast.toGaml(agents), IKeyword.TYPE,
+				types.get(INSPECT_TABLE)).validate());
+		// lastValue = agents;
+		this.rootAgent = agent;
+	}
+
+	public void launch(final IScope scope) throws GamaRuntimeException {
+		if (!scope.init(InspectDisplayOutput.this).passed()) { return; }
+		// What to do in case of multi-simulations ???
+		if (scope.getSimulation() != null)
+			scope.getSimulation().addOutput(InspectDisplayOutput.this);
+		setPaused(false);
+		open();
+		step(scope);
+		update();
+	}
+
+	@Override
+	public boolean step(final IScope scope) {
+		// ((AbstractScope) getScope()).traceAgents = true;
+		if (IKeyword.TABLE.equals(type)) {
+			if (rootAgent == null || rootAgent.dead()) { return false; }
+			if (getValue() == null) { return true; }
+			if (getScope().interrupted()) { return false; }
+			getScope().setCurrentSymbol(this);
+			lastValue = getScope().evaluate(getValue(), rootAgent).getValue();
+		}
+		return true;
+	}
+
+	@Override
+	public boolean isUnique() {
+		return /* target != INSPECT_DYNAMIC && */!type.equals(IKeyword.TABLE);
+	}
+
+	@Override
+	public String getId() {
+		return isUnique() ? getViewId() : getViewId() + getName();
+	}
+
+	@Override
+	public String getViewId() {
+		if (IKeyword.TABLE.equals(type)) { return IGui.TABLE_VIEW_ID; }
+		return IGui.AGENT_VIEW_ID;
+
+	}
+
+	final static IAgent[] EMPTY = new IAgent[0];
+
+	@Override
+	public IAgent[] getLastValue() {
+		if (IKeyword.TABLE.equals(type)) {
+			if (rootAgent == null || rootAgent.dead()) { return EMPTY; }
+		}
+		// System.out.println("Last value :" + lastValue);
+		if (lastValue instanceof IAgent) { return new IAgent[] { (IAgent) lastValue }; }
+		if (lastValue instanceof ISpecies && rootAgent != null) {
+			final IPopulation pop = rootAgent.getMicroPopulation((ISpecies) lastValue);
+			final IAgent[] result = pop.toArray();
+			return result;
+		}
+		if (lastValue instanceof IContainer) { return ((IContainer<?, ?>) lastValue)
+				.listValue(getScope(), Types.NO_TYPE, false).toArray(new IAgent[0]); }
+		return EMPTY;
+	}
+
+	public ISpecies getSpecies() {
+		if (getValue() == null) { return null; }
+		final SpeciesDescription sd = getValue().getType().getContentType().getSpecies();
+		if (sd == null) { return getScope().getModel().getSpecies(IKeyword.AGENT); }
+		if (sd.equals(getScope().getModel().getDescription())) { return getScope().getModel().getSpecies(); }
+		String speciesName = sd.getName();
+		if (speciesName == null) {
+			speciesName = IKeyword.AGENT;
+		}
+		return rootAgent.getSpecies().getMicroSpecies(speciesName);
+	}
+
+	public List<String> getAttributes() {
+		return listOfAttributes;
+	}
+
+	public IMacroAgent getRootAgent() {
+		return rootAgent;
+	}
+
+	@Override
+	public void dispose() {
+		super.dispose();
+		rootAgent = null;
+		attributes = null;
+	}
+
+	@Override
+	public Object executeOn(final IScope scope) throws GamaRuntimeException {
+		final IType type = value.getType();
+		if (type.isAgentType()) {
+			GAMA.getGui().setSelectedAgent((IAgent) value.value(scope));
+		} else if (type.isContainer()) {
+			browse(scope.getRoot(), value);
+		}
+		return value.value(scope);
+	}
+
+	@Override
+	public String getTrace(final IScope scope) {
+		return new SymbolTracer().trace(scope, this);
+	}
+
+}