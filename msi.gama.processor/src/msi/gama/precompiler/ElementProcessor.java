--- conflicted
+++ resolved
@@ -539,20 +539,9 @@
 		// As a workaround for ECJ/javac discrepancies regarding erasure
 		type = CLASS_PARAM.matcher(type).replaceAll("");
 		// Reduction by considering the imports written in the header
-<<<<<<< HEAD
-		for (final String element : GamaProcessor.IMPORTS) {
-			if (type.startsWith(element)) {
-				String tmp=type.replace(element + ".", "");
-				type = tmp.contains(".")?type:tmp;// type.replace(element + ".", "");
-				break;
-			}
-		}
-		// context.emit(Kind.NOTE, "Type to convert : " + key + " | Reduction: " + type, null);
-=======
 		int lastDot = type.lastIndexOf('.') + 1;
 		String path = type.substring(0, lastDot);
 		if (context.containsImport(path)) { type = type.substring(lastDot); }
->>>>>>> 749162ac
 		NAME_CACHE.put(key, type);
 		return type;
 	}
