<<<<<<< HEAD
<?xml version="1.0" encoding="UTF-8"?>
<feature
      id="ummisco.gama.feature.dependencies"
      label="Dependencies"
      version="1.6.1.qualifier"
      provider-name="UMMISCO">

   <description url="http://www.example.com/description">
      [Enter Feature Description here.]
   </description>

   <copyright url="http://www.example.com/copyright">
      [Enter Copyright Description here.]
   </copyright>

   <license url="http://www.example.com/license">
      [Enter License Description here.]
   </license>

   <includes
         id="org.eclipse.xtext.runtime"
         version="0.0.0"/>

   <plugin
         id="org.eclipse.core.commands"
         download-size="0"
         install-size="0"
         version="0.0.0"
         unpack="false"/>

   <plugin
         id="org.eclipse.swt"
         download-size="0"
         install-size="0"
         version="0.0.0"
         unpack="false"/>

   <plugin
         id="org.eclipse.equinox.p2.touchpoint.eclipse"
         download-size="0"
         install-size="0"
         version="0.0.0"
         unpack="false"/>

   <plugin
         id="org.eclipse.swt.cocoa.macosx"
         os="macosx"
         ws="cocoa"
         arch="x86"
         download-size="0"
         install-size="0"
         version="0.0.0"
         fragment="true"
         unpack="false"/>

   <plugin
         id="org.eclipse.equinox.p2.artifact.repository"
         download-size="0"
         install-size="0"
         version="0.0.0"
         unpack="false"/>

   <plugin
         id="org.eclipse.equinox.p2.engine"
         download-size="0"
         install-size="0"
         version="0.0.0"
         unpack="false"/>

   <plugin
         id="org.eclipse.core.net.linux.x86_64"
         os="linux"
         ws="gtk"
         arch="x86_64"
         download-size="0"
         install-size="0"
         version="0.0.0"
         fragment="true"
         unpack="false"/>

   <plugin
         id="org.eclipse.core.net.win32.x86_64"
         os="win32"
         ws="win32"
         arch="x86_64"
         download-size="0"
         install-size="0"
         version="0.0.0"
         fragment="true"
         unpack="false"/>

   <plugin
         id="org.eclipse.emf.common"
         download-size="0"
         install-size="0"
         version="0.0.0"
         unpack="false"/>

   <plugin
         id="org.eclipse.equinox.launcher.cocoa.macosx"
         os="macosx"
         ws="cocoa"
         arch="x86"
         download-size="0"
         install-size="0"
         version="0.0.0"
         fragment="true"/>

   <plugin
         id="org.eclipse.equinox.frameworkadmin"
         download-size="0"
         install-size="0"
         version="0.0.0"
         unpack="false"/>

   <plugin
         id="org.eclipse.emf.validation"
         download-size="0"
         install-size="0"
         version="0.0.0"
         unpack="false"/>

   <plugin
         id="org.eclipse.ui.views.log"
         download-size="0"
         install-size="0"
         version="0.0.0"
         unpack="false"/>

   <plugin
         id="org.eclipse.equinox.security"
         download-size="0"
         install-size="0"
         version="0.0.0"
         unpack="false"/>

   <plugin
         id="org.eclipse.equinox.p2.garbagecollector"
         download-size="0"
         install-size="0"
         version="0.0.0"
         unpack="false"/>

   <plugin
         id="org.eclipse.equinox.p2.repository"
         download-size="0"
         install-size="0"
         version="0.0.0"
         unpack="false"/>

   <plugin
         id="org.eclipse.equinox.launcher.gtk.linux.x86"
         os="linux"
         ws="gtk"
         arch="x86"
         download-size="0"
         install-size="0"
         version="0.0.0"
         fragment="true"/>

   <plugin
         id="org.eclipse.ui.workbench"
         download-size="0"
         install-size="0"
         version="0.0.0"
         unpack="false"/>

   <plugin
         id="org.eclipse.equinox.simpleconfigurator.manipulator"
         download-size="0"
         install-size="0"
         version="0.0.0"
         unpack="false"/>

   <plugin
         id="org.eclipse.equinox.launcher.win32.win32.x86"
         os="win32"
         ws="win32"
         arch="x86"
         download-size="0"
         install-size="0"
         version="0.0.0"
         fragment="true"/>

   <plugin
         id="org.eclipse.team.svn.ui"
         download-size="0"
         install-size="0"
         version="0.0.0"
         unpack="false"/>

   <plugin
         id="org.eclipse.equinox.p2.operations"
         download-size="0"
         install-size="0"
         version="0.0.0"
         unpack="false"/>

   <plugin
         id="org.eclipse.emf.mwe2.runtime"
         download-size="0"
         install-size="0"
         version="0.0.0"
         unpack="false"/>

   <plugin
         id="org.apache.log4j"
         download-size="0"
         install-size="0"
         version="0.0.0"
         unpack="false"/>

   <plugin
         id="org.apache.commons.logging"
         download-size="0"
         install-size="0"
         version="0.0.0"
         unpack="false"/>

   <plugin
         id="org.eclipse.ui.ide"
         download-size="0"
         install-size="0"
         version="0.0.0"
         unpack="false"/>

   <plugin
         id="org.eclipse.jface.databinding"
         download-size="0"
         install-size="0"
         version="0.0.0"
         unpack="false"/>

   <plugin
         id="org.eclipse.equinox.util"
         download-size="0"
         install-size="0"
         version="0.0.0"
         unpack="false"/>

   <plugin
         id="org.eclipse.core.contenttype"
         download-size="0"
         install-size="0"
         version="0.0.0"
         unpack="false"/>

   <plugin
         id="org.eclipse.jface"
         download-size="0"
         install-size="0"
         version="0.0.0"
         unpack="false"/>

   <plugin
         id="com.google.inject"
         download-size="0"
         install-size="0"
         version="0.0.0"
         unpack="false"/>

   <plugin
         id="org.eclipse.equinox.p2.console"
         download-size="0"
         install-size="0"
         version="0.0.0"
         unpack="false"/>

   <plugin
         id="org.eclipse.core.net.linux.x86"
         os="linux"
         ws="gtk"
         arch="x86"
         download-size="0"
         install-size="0"
         version="0.0.0"
         fragment="true"
         unpack="false"/>

   <plugin
         id="org.eclipse.ui.navigator.resources"
         download-size="0"
         install-size="0"
         version="0.0.0"
         unpack="false"/>

   <plugin
         id="org.eclipse.core.filesystem.macosx"
         os="macosx"
         ws="cocoa"
         arch="x86,x86_64"
         download-size="0"
         install-size="0"
         version="0.0.0"
         fragment="true"
         unpack="false"/>

   <plugin
         id="org.eclipse.compare.core"
         download-size="0"
         install-size="0"
         version="0.0.0"
         unpack="false"/>

   <plugin
         id="org.eclipse.equinox.p2.jarprocessor"
         download-size="0"
         install-size="0"
         version="0.0.0"
         unpack="false"/>

   <plugin
         id="org.eclipse.equinox.p2.ui"
         download-size="0"
         install-size="0"
         version="0.0.0"
         unpack="false"/>

   <plugin
         id="org.eclipse.equinox.security.win32.x86_64"
         os="win32"
         ws="win32"
         arch="x86_64"
         download-size="0"
         install-size="0"
         version="0.0.0"
         fragment="true"
         unpack="false"/>

   <plugin
         id="org.eclipse.core.filesystem.linux.x86_64"
         os="linux"
         ws="gtk"
         arch="x86_64"
         download-size="0"
         install-size="0"
         version="0.0.0"
         fragment="true"
         unpack="false"/>

   <plugin
         id="org.eclipse.core.filebuffers"
         download-size="0"
         install-size="0"
         version="0.0.0"
         unpack="false"/>

   <plugin
         id="org.sat4j.pb"
         download-size="0"
         install-size="0"
         version="0.0.0"
         unpack="false"/>

   <plugin
         id="org.eclipse.team.ui"
         download-size="0"
         install-size="0"
         version="0.0.0"
         unpack="false"/>

   <plugin
         id="org.eclipse.ltk.ui.refactoring"
         download-size="0"
         install-size="0"
         version="0.0.0"
         unpack="false"/>

   <plugin
         id="org.eclipse.core.databinding.property"
         download-size="0"
         install-size="0"
         version="0.0.0"
         unpack="false"/>

   <plugin
         id="org.eclipse.core.filesystem.win32.x86_64"
         os="win32"
         ws="win32"
         arch="x86_64"
         download-size="0"
         install-size="0"
         version="0.0.0"
         fragment="true"
         unpack="false"/>

   <plugin
         id="org.eclipse.swt.win32.win32.x86_64"
         os="win32"
         ws="win32"
         arch="x86_64"
         download-size="0"
         install-size="0"
         version="0.0.0"
         fragment="true"
         unpack="false"/>

   <plugin
         id="org.eclipse.ui.views.properties.tabbed"
         download-size="0"
         install-size="0"
         version="0.0.0"
         unpack="false"/>

   <plugin
         id="org.eclipse.equinox.registry"
         download-size="0"
         install-size="0"
         version="0.0.0"
         unpack="false"/>

   <plugin
         id="org.eclipse.core.filesystem"
         download-size="0"
         install-size="0"
         version="0.0.0"
         unpack="false"/>

   <plugin
         id="org.eclipse.core.filesystem.linux.x86"
         os="linux"
         ws="gtk"
         arch="x86"
         download-size="0"
         install-size="0"
         version="0.0.0"
         fragment="true"
         unpack="false"/>

   <plugin
         id="org.eclipse.equinox.frameworkadmin.equinox"
         download-size="0"
         install-size="0"
         version="0.0.0"
         unpack="false"/>

   <plugin
         id="org.eclipse.team.svn.core"
         download-size="0"
         install-size="0"
         version="0.0.0"
         unpack="false"/>

   <plugin
         id="org.eclipse.core.jobs"
         download-size="0"
         install-size="0"
         version="0.0.0"
         unpack="false"/>

   <plugin
         id="org.eclipse.core.net"
         download-size="0"
         install-size="0"
         version="0.0.0"
         unpack="false"/>

   <plugin
         id="org.eclipse.ui.browser"
         download-size="0"
         install-size="0"
         version="0.0.0"
         unpack="false"/>

   <plugin
         id="com.google.guava"
         download-size="0"
         install-size="0"
         version="0.0.0"
         unpack="false"/>

   <plugin
         id="org.eclipse.jface.text"
         download-size="0"
         install-size="0"
         version="0.0.0"
         unpack="false"/>

   <plugin
         id="org.sat4j.core"
         download-size="0"
         install-size="0"
         version="0.0.0"
         unpack="false"/>

   <plugin
         id="org.eclipse.emf.ecore.xmi"
         download-size="0"
         install-size="0"
         version="0.0.0"
         unpack="false"/>

   <plugin
         id="org.eclipse.emf.mwe.core"
         download-size="0"
         install-size="0"
         version="0.0.0"
         unpack="false"/>

   <plugin
         id="org.eclipse.equinox.security.win32.x86"
         os="win32"
         ws="win32"
         arch="x86"
         download-size="0"
         install-size="0"
         version="0.0.0"
         fragment="true"
         unpack="false"/>

   <plugin
         id="org.eclipse.equinox.p2.directorywatcher"
         download-size="0"
         install-size="0"
         version="0.0.0"
         unpack="false"/>

   <plugin
         id="org.eclipse.ui.navigator"
         download-size="0"
         install-size="0"
         version="0.0.0"
         unpack="false"/>

   <plugin
         id="org.eclipse.equinox.launcher"
         download-size="0"
         install-size="0"
         version="0.0.0"
         unpack="false"/>

   <plugin
         id="org.eclipse.emf.edit.ui"
         download-size="0"
         install-size="0"
         version="0.0.0"
         unpack="false"/>

   <plugin
         id="org.eclipse.swt.cocoa.macosx.x86_64"
         os="macosx"
         ws="cocoa"
         arch="x86_64"
         download-size="0"
         install-size="0"
         version="0.0.0"
         fragment="true"
         unpack="false"/>

   <plugin
         id="javax.inject"
         download-size="0"
         install-size="0"
         version="0.0.0"
         unpack="false"/>

   <plugin
         id="org.eclipse.help"
         download-size="0"
         install-size="0"
         version="0.0.0"
         unpack="false"/>

   <plugin
         id="org.eclipse.team.core"
         download-size="0"
         install-size="0"
         version="0.0.0"
         unpack="false"/>

   <plugin
         id="org.eclipse.osgi.services"
         download-size="0"
         install-size="0"
         version="0.0.0"
         unpack="false"/>

   <plugin
         id="org.eclipse.core.variables"
         download-size="0"
         install-size="0"
         version="0.0.0"
         unpack="false"/>

   <plugin
         id="org.eclipse.core.expressions"
         download-size="0"
         install-size="0"
         version="0.0.0"
         unpack="false"/>

   <plugin
         id="org.eclipse.equinox.ds"
         download-size="0"
         install-size="0"
         version="0.0.0"
         unpack="false"/>

   <plugin
         id="org.eclipse.ui.workbench.texteditor"
         download-size="0"
         install-size="0"
         version="0.0.0"
         unpack="false"/>

   <plugin
         id="org.eclipse.equinox.preferences"
         download-size="0"
         install-size="0"
         version="0.0.0"
         unpack="false"/>

   <plugin
         id="org.eclipse.emf.ecore"
         download-size="0"
         install-size="0"
         version="0.0.0"
         unpack="false"/>

   <plugin
         id="org.eclipse.ui"
         download-size="0"
         install-size="0"
         version="0.0.0"
         unpack="false"/>

   <plugin
         id="org.eclipse.core.net.win32.x86"
         os="win32"
         ws="win32"
         arch="x86"
         download-size="0"
         install-size="0"
         version="0.0.0"
         fragment="true"
         unpack="false"/>

   <plugin
         id="org.eclipse.equinox.p2.metadata"
         download-size="0"
         install-size="0"
         version="0.0.0"
         unpack="false"/>

   <plugin
         id="org.eclipse.ui.forms"
         download-size="0"
         install-size="0"
         version="0.0.0"
         unpack="false"/>

   <plugin
         id="org.eclipse.text"
         download-size="0"
         install-size="0"
         version="0.0.0"
         unpack="false"/>

   <plugin
         id="org.eclipse.ui.win32"
         os="win32"
         ws="win32"
         download-size="0"
         install-size="0"
         version="0.0.0"
         fragment="true"
         unpack="false"/>

   <plugin
         id="org.eclipse.ltk.core.refactoring"
         download-size="0"
         install-size="0"
         version="0.0.0"
         unpack="false"/>

   <plugin
         id="org.eclipse.core.filesystem.win32.x86"
         os="win32"
         ws="win32"
         arch="x86"
         download-size="0"
         install-size="0"
         version="0.0.0"
         fragment="true"
         unpack="false"/>

   <plugin
         id="org.eclipse.core.resources"
         download-size="0"
         install-size="0"
         version="0.0.0"
         unpack="false"/>

   <plugin
         id="org.eclipse.equinox.p2.director"
         download-size="0"
         install-size="0"
         version="0.0.0"
         unpack="false"/>

   <plugin
         id="org.eclipse.ui.cocoa"
         os="macosx"
         ws="cocoa"
         download-size="0"
         install-size="0"
         version="0.0.0"
         fragment="true"
         unpack="false"/>

   <plugin
         id="org.apache.commons.lang"
         download-size="0"
         install-size="0"
         version="0.0.0"
         unpack="false"/>

   <plugin
         id="org.eclipse.emf.common.ui"
         download-size="0"
         install-size="0"
         version="0.0.0"
         unpack="false"/>

   <plugin
         id="org.eclipse.equinox.p2.reconciler.dropins"
         download-size="0"
         install-size="0"
         version="0.0.0"
         unpack="false"/>

   <plugin
         id="org.eclipse.ui.ide.application"
         download-size="0"
         install-size="0"
         version="0.0.0"
         unpack="false"/>

   <plugin
         id="org.eclipse.equinox.security.macosx"
         os="macosx"
         ws="cocoa"
         arch="x86,x86_64"
         download-size="0"
         install-size="0"
         version="0.0.0"
         fragment="true"
         unpack="false"/>

   <plugin
         id="org.hamcrest.core"
         download-size="0"
         install-size="0"
         version="0.0.0"
         unpack="false"/>

   <plugin
         id="org.eclipse.core.databinding.observable"
         download-size="0"
         install-size="0"
         version="0.0.0"
         unpack="false"/>

   <plugin
         id="org.eclipse.equinox.simpleconfigurator"
         download-size="0"
         install-size="0"
         version="0.0.0"
         unpack="false"/>

   <plugin
         id="org.eclipse.core.databinding"
         download-size="0"
         install-size="0"
         version="0.0.0"
         unpack="false"/>

   <plugin
         id="org.eclipse.equinox.p2.extensionlocation"
         download-size="0"
         install-size="0"
         version="0.0.0"
         unpack="false"/>

   <plugin
         id="org.antlr.runtime"
         download-size="0"
         install-size="0"
         version="0.0.0"
         unpack="false"/>

   <plugin
         id="org.eclipse.equinox.common"
         download-size="0"
         install-size="0"
         version="0.0.0"
         unpack="false"/>

   <plugin
         id="org.eclipse.equinox.launcher.gtk.linux.x86_64"
         os="linux"
         ws="gtk"
         arch="x86_64"
         download-size="0"
         install-size="0"
         version="0.0.0"
         fragment="true"/>

   <plugin
         id="org.eclipse.core.resources.win32.x86"
         os="win32"
         ws="win32"
         arch="x86"
         download-size="0"
         install-size="0"
         version="0.0.0"
         fragment="true"
         unpack="false"/>

   <plugin
         id="org.eclipse.swt.gtk.linux.x86_64"
         os="linux"
         ws="gtk"
         arch="x86_64"
         download-size="0"
         install-size="0"
         version="0.0.0"
         fragment="true"
         unpack="false"/>

   <plugin
         id="org.eclipse.equinox.launcher.cocoa.macosx.x86_64"
         os="macosx"
         ws="cocoa"
         arch="x86_64"
         download-size="0"
         install-size="0"
         version="0.0.0"
         fragment="true"/>

   <plugin
         id="org.eclipse.core.runtime"
         download-size="0"
         install-size="0"
         version="0.0.0"
         unpack="false"/>

   <plugin
         id="org.eclipse.ui.editors"
         download-size="0"
         install-size="0"
         version="0.0.0"
         unpack="false"/>

   <plugin
         id="org.eclipse.equinox.p2.metadata.repository"
         download-size="0"
         install-size="0"
         version="0.0.0"
         unpack="false"/>

   <plugin
         id="org.eclipse.equinox.app"
         download-size="0"
         install-size="0"
         version="0.0.0"
         unpack="false"/>

   <plugin
         id="org.eclipse.equinox.p2.core"
         download-size="0"
         install-size="0"
         version="0.0.0"
         unpack="false"/>

   <plugin
         id="org.eclipse.swt.gtk.linux.x86"
         os="linux"
         ws="gtk"
         arch="x86"
         download-size="0"
         install-size="0"
         version="0.0.0"
         fragment="true"
         unpack="false"/>

   <plugin
         id="com.ibm.icu"
         download-size="0"
         install-size="0"
         version="0.0.0"
         unpack="false"/>

   <plugin
         id="org.apache.commons.cli"
         download-size="0"
         install-size="0"
         version="0.0.0"
         unpack="false"/>

   <plugin
         id="org.eclipse.ui.views"
         download-size="0"
         install-size="0"
         version="0.0.0"
         unpack="false"/>

   <plugin
         id="org.eclipse.search"
         download-size="0"
         install-size="0"
         version="0.0.0"
         unpack="false"/>

   <plugin
         id="org.eclipse.emf.mwe.utils"
         download-size="0"
         install-size="0"
         version="0.0.0"
         unpack="false"/>

   <plugin
         id="org.eclipse.compare"
         download-size="0"
         install-size="0"
         version="0.0.0"
         unpack="false"/>

   <plugin
         id="org.eclipse.equinox.p2.publisher"
         download-size="0"
         install-size="0"
         version="0.0.0"
         unpack="false"/>

   <plugin
         id="org.eclipse.equinox.p2.publisher.eclipse"
         download-size="0"
         install-size="0"
         version="0.0.0"/>

   <plugin
         id="org.eclipse.equinox.launcher.win32.win32.x86_64"
         os="win32"
         ws="win32"
         arch="x86_64"
         download-size="0"
         install-size="0"
         version="0.0.0"
         fragment="true"/>

   <plugin
         id="org.eclipse.equinox.security.ui"
         download-size="0"
         install-size="0"
         version="0.0.0"
         unpack="false"/>

   <plugin
         id="org.eclipse.emf.edit"
         download-size="0"
         install-size="0"
         version="0.0.0"
         unpack="false"/>

   <plugin
         id="org.eclipse.swt.win32.win32.x86"
         os="win32"
         ws="win32"
         arch="x86"
         download-size="0"
         install-size="0"
         version="0.0.0"
         fragment="true"
         unpack="false"/>

   <plugin
         id="org.eclipse.ui.console"
         download-size="0"
         install-size="0"
         version="0.0.0"
         unpack="false"/>

   <plugin
         id="org.junit"
         download-size="0"
         install-size="0"
         version="0.0.0"/>

   <plugin
         id="org.eclipse.osgi"
         download-size="0"
         install-size="0"
         version="0.0.0"
         unpack="false"/>

   <plugin
         id="org.eclipse.equinox.p2.ui.sdk"
         download-size="0"
         install-size="0"
         version="0.0.0"
         unpack="false"/>

   <plugin
         id="org.eclipse.equinox.p2.ui.sdk.scheduler"
         download-size="0"
         install-size="0"
         version="0.0.0"
         unpack="false"/>

   <plugin
         id="org.eclipse.equinox.p2.updatechecker"
         download-size="0"
         install-size="0"
         version="0.0.0"
         unpack="false"/>

   <plugin
         id="org.eclipse.equinox.p2.transport.ecf"
         download-size="0"
         install-size="0"
         version="0.0.0"
         unpack="false"/>

   <plugin
         id="org.eclipse.ui.workbench.compatibility"
         download-size="0"
         install-size="0"
         version="0.0.0"
         fragment="true"/>

   <plugin
         id="ummisco.gaml.editbox"
         download-size="0"
         install-size="0"
         version="0.0.0"
         unpack="false"/>

   <plugin
         id="org.eclipse.xtext"
         download-size="0"
         install-size="0"
         version="0.0.0"
         unpack="false"/>

   <plugin
         id="org.eclipse.xtext.activities"
         download-size="0"
         install-size="0"
         version="0.0.0"
         unpack="false"/>

   <plugin
         id="org.eclipse.xtext.builder"
         download-size="0"
         install-size="0"
         version="0.0.0"
         unpack="false"/>

   <plugin
         id="org.eclipse.xtext.ecore"
         download-size="0"
         install-size="0"
         version="0.0.0"
         unpack="false"/>

   <plugin
         id="org.eclipse.xtext.generator"
         download-size="0"
         install-size="0"
         version="0.0.0"
         unpack="false"/>

   <plugin
         id="org.eclipse.xtext.logging"
         download-size="0"
         install-size="0"
         version="0.0.0"
         fragment="true"
         unpack="false"/>

   <plugin
         id="org.eclipse.xtext.smap"
         download-size="0"
         install-size="0"
         version="0.0.0"
         unpack="false"/>

   <plugin
         id="org.eclipse.xtext.ui"
         download-size="0"
         install-size="0"
         version="0.0.0"
         unpack="false"/>

   <plugin
         id="org.eclipse.xtext.ui.codetemplates"
         download-size="0"
         install-size="0"
         version="0.0.0"
         unpack="false"/>

   <plugin
         id="org.eclipse.xtext.ui.codetemplates.ui"
         download-size="0"
         install-size="0"
         version="0.0.0"
         unpack="false"/>

   <plugin
         id="org.eclipse.xtext.ui.shared"
         download-size="0"
         install-size="0"
         version="0.0.0"
         unpack="false"/>

   <plugin
         id="org.eclipse.xtext.util"
         download-size="0"
         install-size="0"
         version="0.0.0"
         unpack="false"/>

   <plugin
         id="org.eclipse.xtext.xbase.lib"
         download-size="0"
         install-size="0"
         version="0.0.0"
         unpack="false"/>

   <plugin
         id="org.eclipse.xpand"
         download-size="0"
         install-size="0"
         version="0.0.0"
         unpack="false"/>

   <plugin
         id="org.eclipse.xtend"
         download-size="0"
         install-size="0"
         version="0.0.0"
         unpack="false"/>

   <plugin
         id="org.eclipse.xtend.lib"
         download-size="0"
         install-size="0"
         version="0.0.0"
         unpack="false"/>

   <plugin
         id="org.eclipse.xtend.lib.macro"
         download-size="0"
         install-size="0"
         version="0.0.0"
         unpack="false"/>

   <plugin
         id="org.eclipse.xtend.typesystem.emf"
         download-size="0"
         install-size="0"
         version="0.0.0"
         unpack="false"/>

   <plugin
         id="org.eclipse.xtext.ide"
         download-size="0"
         install-size="0"
         version="0.0.0"
         unpack="false"/>

   <plugin
         id="msi.gaml.architecture.simplebdi"
         download-size="0"
         install-size="0"
         version="0.0.0"/>

   <plugin
         id="simtools.gamanalyzer.fr"
         download-size="0"
         install-size="0"
         version="0.0.0"
         unpack="false"/>

   <plugin
         id="simtools.graphanalysis"
         download-size="0"
         install-size="0"
         version="0.0.0"
         unpack="false"/>

   <plugin
         id="org.eclipse.emf.mwe2.lib"
         download-size="0"
         install-size="0"
         version="0.0.0"
         unpack="false"/>

   <plugin
         id="org.objectweb.asm"
         download-size="0"
         install-size="0"
         version="0.0.0"
         unpack="false"/>

   <plugin
         id="org.apache.commons.io"
         download-size="0"
         install-size="0"
         version="0.0.0"
         unpack="false"/>

   <plugin
         id="org.apache.commons.jxpath"
         download-size="0"
         install-size="0"
         version="0.0.0"
         unpack="false"/>

   <plugin
         id="org.apache.commons.codec"
         download-size="0"
         install-size="0"
         version="0.0.0"
         unpack="false"/>

</feature>
=======
<?xml version="1.0" encoding="UTF-8"?>
<feature
      id="ummisco.gama.feature.dependencies"
      label="Dependencies"
      version="1.6.1.qualifier"
      provider-name="UMMISCO">

   <description url="http://www.example.com/description">
      [Enter Feature Description here.]
   </description>

   <copyright url="http://www.example.com/copyright">
      [Enter Copyright Description here.]
   </copyright>

   <license url="http://www.example.com/license">
      [Enter License Description here.]
   </license>

   <plugin
         id="org.eclipse.core.commands"
         download-size="0"
         install-size="0"
         version="0.0.0"
         unpack="false"/>

   <plugin
         id="org.eclipse.swt"
         download-size="0"
         install-size="0"
         version="0.0.0"
         unpack="false"/>

   <plugin
         id="org.eclipse.equinox.p2.touchpoint.eclipse"
         download-size="0"
         install-size="0"
         version="0.0.0"
         unpack="false"/>

   <plugin
         id="org.eclipse.swt.cocoa.macosx"
         os="macosx"
         ws="cocoa"
         arch="x86"
         download-size="0"
         install-size="0"
         version="0.0.0"
         fragment="true"
         unpack="false"/>

   <plugin
         id="org.eclipse.equinox.p2.artifact.repository"
         download-size="0"
         install-size="0"
         version="0.0.0"
         unpack="false"/>

   <plugin
         id="org.eclipse.equinox.p2.engine"
         download-size="0"
         install-size="0"
         version="0.0.0"
         unpack="false"/>

   <plugin
         id="org.eclipse.core.net.linux.x86_64"
         os="linux"
         ws="gtk"
         arch="x86_64"
         download-size="0"
         install-size="0"
         version="0.0.0"
         fragment="true"
         unpack="false"/>

   <plugin
         id="org.eclipse.core.net.win32.x86_64"
         os="win32"
         ws="win32"
         arch="x86_64"
         download-size="0"
         install-size="0"
         version="0.0.0"
         fragment="true"
         unpack="false"/>

   <plugin
         id="org.eclipse.emf.common"
         download-size="0"
         install-size="0"
         version="0.0.0"
         unpack="false"/>

   <plugin
         id="org.eclipse.equinox.launcher.cocoa.macosx"
         os="macosx"
         ws="cocoa"
         arch="x86"
         download-size="0"
         install-size="0"
         version="0.0.0"
         fragment="true"/>

   <plugin
         id="org.eclipse.equinox.frameworkadmin"
         download-size="0"
         install-size="0"
         version="0.0.0"
         unpack="false"/>

   <plugin
         id="org.eclipse.emf.validation"
         download-size="0"
         install-size="0"
         version="0.0.0"
         unpack="false"/>

   <plugin
         id="org.eclipse.ui.views.log"
         download-size="0"
         install-size="0"
         version="0.0.0"
         unpack="false"/>

   <plugin
         id="org.eclipse.equinox.security"
         download-size="0"
         install-size="0"
         version="0.0.0"
         unpack="false"/>

   <plugin
         id="org.eclipse.equinox.p2.garbagecollector"
         download-size="0"
         install-size="0"
         version="0.0.0"
         unpack="false"/>

   <plugin
         id="org.eclipse.equinox.p2.repository"
         download-size="0"
         install-size="0"
         version="0.0.0"
         unpack="false"/>

   <plugin
         id="org.eclipse.equinox.launcher.gtk.linux.x86"
         os="linux"
         ws="gtk"
         arch="x86"
         download-size="0"
         install-size="0"
         version="0.0.0"
         fragment="true"/>

   <plugin
         id="org.eclipse.ui.workbench"
         download-size="0"
         install-size="0"
         version="0.0.0"
         unpack="false"/>

   <plugin
         id="org.eclipse.equinox.simpleconfigurator.manipulator"
         download-size="0"
         install-size="0"
         version="0.0.0"
         unpack="false"/>

   <plugin
         id="org.eclipse.equinox.launcher.win32.win32.x86"
         os="win32"
         ws="win32"
         arch="x86"
         download-size="0"
         install-size="0"
         version="0.0.0"
         fragment="true"/>

   <plugin
         id="org.eclipse.equinox.p2.operations"
         download-size="0"
         install-size="0"
         version="0.0.0"
         unpack="false"/>

   <plugin
         id="org.eclipse.emf.mwe2.runtime"
         download-size="0"
         install-size="0"
         version="0.0.0"
         unpack="false"/>

   <plugin
         id="org.apache.log4j"
         download-size="0"
         install-size="0"
         version="0.0.0"
         unpack="false"/>

   <plugin
         id="org.apache.commons.logging"
         download-size="0"
         install-size="0"
         version="0.0.0"
         unpack="false"/>

   <plugin
         id="org.eclipse.ui.ide"
         download-size="0"
         install-size="0"
         version="0.0.0"
         unpack="false"/>

   <plugin
         id="org.eclipse.jface.databinding"
         download-size="0"
         install-size="0"
         version="0.0.0"
         unpack="false"/>

   <plugin
         id="org.eclipse.equinox.util"
         download-size="0"
         install-size="0"
         version="0.0.0"
         unpack="false"/>

   <plugin
         id="org.eclipse.core.contenttype"
         download-size="0"
         install-size="0"
         version="0.0.0"
         unpack="false"/>

   <plugin
         id="org.eclipse.jface"
         download-size="0"
         install-size="0"
         version="0.0.0"
         unpack="false"/>

   <plugin
         id="com.google.inject"
         download-size="0"
         install-size="0"
         version="0.0.0"
         unpack="false"/>

   <plugin
         id="org.eclipse.equinox.p2.console"
         download-size="0"
         install-size="0"
         version="0.0.0"
         unpack="false"/>

   <plugin
         id="org.eclipse.core.net.linux.x86"
         os="linux"
         ws="gtk"
         arch="x86"
         download-size="0"
         install-size="0"
         version="0.0.0"
         fragment="true"
         unpack="false"/>

   <plugin
         id="org.eclipse.ui.navigator.resources"
         download-size="0"
         install-size="0"
         version="0.0.0"
         unpack="false"/>

   <plugin
         id="org.eclipse.core.filesystem.macosx"
         os="macosx"
         ws="cocoa"
         arch="x86,x86_64"
         download-size="0"
         install-size="0"
         version="0.0.0"
         fragment="true"
         unpack="false"/>

   <plugin
         id="org.eclipse.compare.core"
         download-size="0"
         install-size="0"
         version="0.0.0"
         unpack="false"/>

   <plugin
         id="org.eclipse.equinox.p2.jarprocessor"
         download-size="0"
         install-size="0"
         version="0.0.0"
         unpack="false"/>

   <plugin
         id="org.eclipse.equinox.p2.ui"
         download-size="0"
         install-size="0"
         version="0.0.0"
         unpack="false"/>

   <plugin
         id="org.eclipse.equinox.security.win32.x86_64"
         os="win32"
         ws="win32"
         arch="x86_64"
         download-size="0"
         install-size="0"
         version="0.0.0"
         fragment="true"
         unpack="false"/>

   <plugin
         id="org.eclipse.core.filesystem.linux.x86_64"
         os="linux"
         ws="gtk"
         arch="x86_64"
         download-size="0"
         install-size="0"
         version="0.0.0"
         fragment="true"
         unpack="false"/>

   <plugin
         id="org.eclipse.core.filebuffers"
         download-size="0"
         install-size="0"
         version="0.0.0"
         unpack="false"/>

   <plugin
         id="org.sat4j.pb"
         download-size="0"
         install-size="0"
         version="0.0.0"
         unpack="false"/>

   <plugin
         id="org.eclipse.team.ui"
         download-size="0"
         install-size="0"
         version="0.0.0"
         unpack="false"/>

   <plugin
         id="org.eclipse.ltk.ui.refactoring"
         download-size="0"
         install-size="0"
         version="0.0.0"
         unpack="false"/>

   <plugin
         id="org.eclipse.core.databinding.property"
         download-size="0"
         install-size="0"
         version="0.0.0"
         unpack="false"/>

   <plugin
         id="org.eclipse.core.filesystem.win32.x86_64"
         os="win32"
         ws="win32"
         arch="x86_64"
         download-size="0"
         install-size="0"
         version="0.0.0"
         fragment="true"
         unpack="false"/>

   <plugin
         id="org.eclipse.swt.win32.win32.x86_64"
         os="win32"
         ws="win32"
         arch="x86_64"
         download-size="0"
         install-size="0"
         version="0.0.0"
         fragment="true"
         unpack="false"/>

   <plugin
         id="org.eclipse.ui.views.properties.tabbed"
         download-size="0"
         install-size="0"
         version="0.0.0"
         unpack="false"/>

   <plugin
         id="org.eclipse.equinox.registry"
         download-size="0"
         install-size="0"
         version="0.0.0"
         unpack="false"/>

   <plugin
         id="org.eclipse.core.filesystem"
         download-size="0"
         install-size="0"
         version="0.0.0"
         unpack="false"/>

   <plugin
         id="org.eclipse.core.filesystem.linux.x86"
         os="linux"
         ws="gtk"
         arch="x86"
         download-size="0"
         install-size="0"
         version="0.0.0"
         fragment="true"
         unpack="false"/>

   <plugin
         id="org.eclipse.equinox.frameworkadmin.equinox"
         download-size="0"
         install-size="0"
         version="0.0.0"
         unpack="false"/>

   <plugin
         id="org.eclipse.core.jobs"
         download-size="0"
         install-size="0"
         version="0.0.0"
         unpack="false"/>

   <plugin
         id="org.eclipse.core.net"
         download-size="0"
         install-size="0"
         version="0.0.0"
         unpack="false"/>

   <plugin
         id="org.eclipse.ui.browser"
         download-size="0"
         install-size="0"
         version="0.0.0"
         unpack="false"/>

   <plugin
         id="com.google.guava"
         download-size="0"
         install-size="0"
         version="0.0.0"
         unpack="false"/>

   <plugin
         id="org.eclipse.jface.text"
         download-size="0"
         install-size="0"
         version="0.0.0"
         unpack="false"/>

   <plugin
         id="org.sat4j.core"
         download-size="0"
         install-size="0"
         version="0.0.0"
         unpack="false"/>

   <plugin
         id="org.eclipse.emf.ecore.xmi"
         download-size="0"
         install-size="0"
         version="0.0.0"
         unpack="false"/>

   <plugin
         id="org.eclipse.emf.mwe.core"
         download-size="0"
         install-size="0"
         version="0.0.0"
         unpack="false"/>

   <plugin
         id="org.eclipse.equinox.security.win32.x86"
         os="win32"
         ws="win32"
         arch="x86"
         download-size="0"
         install-size="0"
         version="0.0.0"
         fragment="true"
         unpack="false"/>

   <plugin
         id="org.eclipse.equinox.p2.directorywatcher"
         download-size="0"
         install-size="0"
         version="0.0.0"
         unpack="false"/>

   <plugin
         id="org.eclipse.ui.navigator"
         download-size="0"
         install-size="0"
         version="0.0.0"
         unpack="false"/>

   <plugin
         id="org.eclipse.equinox.launcher"
         download-size="0"
         install-size="0"
         version="0.0.0"
         unpack="false"/>

   <plugin
         id="org.eclipse.emf.edit.ui"
         download-size="0"
         install-size="0"
         version="0.0.0"
         unpack="false"/>

   <plugin
         id="org.eclipse.swt.cocoa.macosx.x86_64"
         os="macosx"
         ws="cocoa"
         arch="x86_64"
         download-size="0"
         install-size="0"
         version="0.0.0"
         fragment="true"
         unpack="false"/>

   <plugin
         id="javax.inject"
         download-size="0"
         install-size="0"
         version="0.0.0"
         unpack="false"/>

   <plugin
         id="org.eclipse.help"
         download-size="0"
         install-size="0"
         version="0.0.0"
         unpack="false"/>

   <plugin
         id="org.eclipse.team.core"
         download-size="0"
         install-size="0"
         version="0.0.0"
         unpack="false"/>

   <plugin
         id="org.eclipse.osgi.services"
         download-size="0"
         install-size="0"
         version="0.0.0"
         unpack="false"/>

   <plugin
         id="org.eclipse.core.variables"
         download-size="0"
         install-size="0"
         version="0.0.0"
         unpack="false"/>

   <plugin
         id="org.eclipse.core.expressions"
         download-size="0"
         install-size="0"
         version="0.0.0"
         unpack="false"/>

   <plugin
         id="org.eclipse.equinox.ds"
         download-size="0"
         install-size="0"
         version="0.0.0"
         unpack="false"/>

   <plugin
         id="org.eclipse.ui.workbench.texteditor"
         download-size="0"
         install-size="0"
         version="0.0.0"
         unpack="false"/>

   <plugin
         id="org.eclipse.equinox.preferences"
         download-size="0"
         install-size="0"
         version="0.0.0"
         unpack="false"/>

   <plugin
         id="org.eclipse.emf.ecore"
         download-size="0"
         install-size="0"
         version="0.0.0"
         unpack="false"/>

   <plugin
         id="org.eclipse.ui"
         download-size="0"
         install-size="0"
         version="0.0.0"
         unpack="false"/>

   <plugin
         id="org.eclipse.core.net.win32.x86"
         os="win32"
         ws="win32"
         arch="x86"
         download-size="0"
         install-size="0"
         version="0.0.0"
         fragment="true"
         unpack="false"/>

   <plugin
         id="org.eclipse.equinox.p2.metadata"
         download-size="0"
         install-size="0"
         version="0.0.0"
         unpack="false"/>

   <plugin
         id="org.eclipse.ui.forms"
         download-size="0"
         install-size="0"
         version="0.0.0"
         unpack="false"/>

   <plugin
         id="org.eclipse.text"
         download-size="0"
         install-size="0"
         version="0.0.0"
         unpack="false"/>

   <plugin
         id="org.eclipse.ui.win32"
         os="win32"
         ws="win32"
         download-size="0"
         install-size="0"
         version="0.0.0"
         fragment="true"
         unpack="false"/>

   <plugin
         id="org.eclipse.ltk.core.refactoring"
         download-size="0"
         install-size="0"
         version="0.0.0"
         unpack="false"/>

   <plugin
         id="org.eclipse.core.filesystem.win32.x86"
         os="win32"
         ws="win32"
         arch="x86"
         download-size="0"
         install-size="0"
         version="0.0.0"
         fragment="true"
         unpack="false"/>

   <plugin
         id="org.eclipse.core.resources"
         download-size="0"
         install-size="0"
         version="0.0.0"
         unpack="false"/>

   <plugin
         id="org.eclipse.equinox.p2.director"
         download-size="0"
         install-size="0"
         version="0.0.0"
         unpack="false"/>

   <plugin
         id="org.eclipse.ui.cocoa"
         os="macosx"
         ws="cocoa"
         download-size="0"
         install-size="0"
         version="0.0.0"
         fragment="true"
         unpack="false"/>

   <plugin
         id="org.apache.commons.lang"
         download-size="0"
         install-size="0"
         version="0.0.0"
         unpack="false"/>

   <plugin
         id="org.eclipse.emf.common.ui"
         download-size="0"
         install-size="0"
         version="0.0.0"
         unpack="false"/>

   <plugin
         id="org.eclipse.equinox.p2.reconciler.dropins"
         download-size="0"
         install-size="0"
         version="0.0.0"
         unpack="false"/>

   <plugin
         id="org.eclipse.ui.ide.application"
         download-size="0"
         install-size="0"
         version="0.0.0"
         unpack="false"/>

   <plugin
         id="org.eclipse.equinox.security.macosx"
         os="macosx"
         ws="cocoa"
         arch="x86,x86_64"
         download-size="0"
         install-size="0"
         version="0.0.0"
         fragment="true"
         unpack="false"/>

   <plugin
         id="org.hamcrest.core"
         download-size="0"
         install-size="0"
         version="0.0.0"
         unpack="false"/>

   <plugin
         id="org.eclipse.core.databinding.observable"
         download-size="0"
         install-size="0"
         version="0.0.0"
         unpack="false"/>

   <plugin
         id="org.eclipse.equinox.simpleconfigurator"
         download-size="0"
         install-size="0"
         version="0.0.0"
         unpack="false"/>

   <plugin
         id="org.eclipse.core.databinding"
         download-size="0"
         install-size="0"
         version="0.0.0"
         unpack="false"/>

   <plugin
         id="org.eclipse.equinox.p2.extensionlocation"
         download-size="0"
         install-size="0"
         version="0.0.0"
         unpack="false"/>

   <plugin
         id="org.antlr.runtime"
         download-size="0"
         install-size="0"
         version="0.0.0"
         unpack="false"/>

   <plugin
         id="org.eclipse.equinox.common"
         download-size="0"
         install-size="0"
         version="0.0.0"
         unpack="false"/>

   <plugin
         id="org.eclipse.equinox.launcher.gtk.linux.x86_64"
         os="linux"
         ws="gtk"
         arch="x86_64"
         download-size="0"
         install-size="0"
         version="0.0.0"
         fragment="true"/>

   <plugin
         id="org.eclipse.core.resources.win32.x86"
         os="win32"
         ws="win32"
         arch="x86"
         download-size="0"
         install-size="0"
         version="0.0.0"
         fragment="true"
         unpack="false"/>

   <plugin
         id="org.eclipse.swt.gtk.linux.x86_64"
         os="linux"
         ws="gtk"
         arch="x86_64"
         download-size="0"
         install-size="0"
         version="0.0.0"
         fragment="true"
         unpack="false"/>

   <plugin
         id="org.eclipse.equinox.launcher.cocoa.macosx.x86_64"
         os="macosx"
         ws="cocoa"
         arch="x86_64"
         download-size="0"
         install-size="0"
         version="0.0.0"
         fragment="true"/>

   <plugin
         id="org.eclipse.core.runtime"
         download-size="0"
         install-size="0"
         version="0.0.0"
         unpack="false"/>

   <plugin
         id="org.eclipse.ui.editors"
         download-size="0"
         install-size="0"
         version="0.0.0"
         unpack="false"/>

   <plugin
         id="org.eclipse.equinox.p2.metadata.repository"
         download-size="0"
         install-size="0"
         version="0.0.0"
         unpack="false"/>

   <plugin
         id="org.eclipse.equinox.app"
         download-size="0"
         install-size="0"
         version="0.0.0"
         unpack="false"/>

   <plugin
         id="org.eclipse.equinox.p2.core"
         download-size="0"
         install-size="0"
         version="0.0.0"
         unpack="false"/>

   <plugin
         id="org.eclipse.swt.gtk.linux.x86"
         os="linux"
         ws="gtk"
         arch="x86"
         download-size="0"
         install-size="0"
         version="0.0.0"
         fragment="true"
         unpack="false"/>

   <plugin
         id="com.ibm.icu"
         download-size="0"
         install-size="0"
         version="0.0.0"
         unpack="false"/>

   <plugin
         id="org.apache.commons.cli"
         download-size="0"
         install-size="0"
         version="0.0.0"
         unpack="false"/>

   <plugin
         id="org.eclipse.ui.views"
         download-size="0"
         install-size="0"
         version="0.0.0"
         unpack="false"/>

   <plugin
         id="org.eclipse.search"
         download-size="0"
         install-size="0"
         version="0.0.0"
         unpack="false"/>

   <plugin
         id="org.eclipse.emf.mwe.utils"
         download-size="0"
         install-size="0"
         version="0.0.0"
         unpack="false"/>

   <plugin
         id="org.eclipse.compare"
         download-size="0"
         install-size="0"
         version="0.0.0"
         unpack="false"/>

   <plugin
         id="org.eclipse.equinox.p2.publisher"
         download-size="0"
         install-size="0"
         version="0.0.0"
         unpack="false"/>

   <plugin
         id="org.eclipse.equinox.p2.publisher.eclipse"
         download-size="0"
         install-size="0"
         version="0.0.0"/>

   <plugin
         id="org.eclipse.equinox.launcher.win32.win32.x86_64"
         os="win32"
         ws="win32"
         arch="x86_64"
         download-size="0"
         install-size="0"
         version="0.0.0"
         fragment="true"/>

   <plugin
         id="org.eclipse.equinox.security.ui"
         download-size="0"
         install-size="0"
         version="0.0.0"
         unpack="false"/>

   <plugin
         id="org.eclipse.emf.edit"
         download-size="0"
         install-size="0"
         version="0.0.0"
         unpack="false"/>

   <plugin
         id="org.eclipse.swt.win32.win32.x86"
         os="win32"
         ws="win32"
         arch="x86"
         download-size="0"
         install-size="0"
         version="0.0.0"
         fragment="true"
         unpack="false"/>

   <plugin
         id="org.eclipse.ui.console"
         download-size="0"
         install-size="0"
         version="0.0.0"
         unpack="false"/>

   <plugin
         id="org.junit"
         download-size="0"
         install-size="0"
         version="0.0.0"/>

   <plugin
         id="org.eclipse.osgi"
         download-size="0"
         install-size="0"
         version="0.0.0"
         unpack="false"/>

   <plugin
         id="org.eclipse.equinox.p2.ui.sdk"
         download-size="0"
         install-size="0"
         version="0.0.0"
         unpack="false"/>

   <plugin
         id="org.eclipse.equinox.p2.ui.sdk.scheduler"
         download-size="0"
         install-size="0"
         version="0.0.0"
         unpack="false"/>

   <plugin
         id="org.eclipse.equinox.p2.updatechecker"
         download-size="0"
         install-size="0"
         version="0.0.0"
         unpack="false"/>

   <plugin
         id="org.eclipse.equinox.p2.transport.ecf"
         download-size="0"
         install-size="0"
         version="0.0.0"
         unpack="false"/>

   <plugin
         id="ummisco.gaml.editbox"
         download-size="0"
         install-size="0"
         version="0.0.0"
         unpack="false"/>

   <plugin
         id="org.eclipse.xtext"
         download-size="0"
         install-size="0"
         version="0.0.0"
         unpack="false"/>

   <plugin
         id="org.eclipse.xtext.activities"
         download-size="0"
         install-size="0"
         version="0.0.0"
         unpack="false"/>

   <plugin
         id="org.eclipse.xtext.builder"
         download-size="0"
         install-size="0"
         version="0.0.0"
         unpack="false"/>

   <plugin
         id="org.eclipse.xtext.ecore"
         download-size="0"
         install-size="0"
         version="0.0.0"
         unpack="false"/>

   <plugin
         id="org.eclipse.xtext.generator"
         download-size="0"
         install-size="0"
         version="0.0.0"
         unpack="false"/>

   <plugin
         id="org.eclipse.xtext.logging"
         download-size="0"
         install-size="0"
         version="0.0.0"
         fragment="true"
         unpack="false"/>

   <plugin
         id="org.eclipse.xtext.smap"
         download-size="0"
         install-size="0"
         version="0.0.0"
         unpack="false"/>

   <plugin
         id="org.eclipse.xtext.ui"
         download-size="0"
         install-size="0"
         version="0.0.0"
         unpack="false"/>

   <plugin
         id="org.eclipse.xtext.ui.codetemplates"
         download-size="0"
         install-size="0"
         version="0.0.0"
         unpack="false"/>

   <plugin
         id="org.eclipse.xtext.ui.codetemplates.ui"
         download-size="0"
         install-size="0"
         version="0.0.0"
         unpack="false"/>

   <plugin
         id="org.eclipse.xtext.ui.shared"
         download-size="0"
         install-size="0"
         version="0.0.0"
         unpack="false"/>

   <plugin
         id="org.eclipse.xtext.util"
         download-size="0"
         install-size="0"
         version="0.0.0"
         unpack="false"/>

   <plugin
         id="org.eclipse.xtext.xbase.lib"
         download-size="0"
         install-size="0"
         version="0.0.0"
         unpack="false"/>

   <plugin
         id="org.eclipse.xpand"
         download-size="0"
         install-size="0"
         version="0.0.0"
         unpack="false"/>

   <plugin
         id="org.eclipse.xtend"
         download-size="0"
         install-size="0"
         version="0.0.0"
         unpack="false"/>

   <plugin
         id="org.eclipse.xtend.lib"
         download-size="0"
         install-size="0"
         version="0.0.0"
         unpack="false"/>

   <plugin
         id="org.eclipse.xtend.lib.macro"
         download-size="0"
         install-size="0"
         version="0.0.0"
         unpack="false"/>

   <plugin
         id="org.eclipse.xtend.typesystem.emf"
         download-size="0"
         install-size="0"
         version="0.0.0"
         unpack="false"/>

   <plugin
         id="org.eclipse.xtext.ide"
         download-size="0"
         install-size="0"
         version="0.0.0"
         unpack="false"/>

   <plugin
         id="msi.gaml.architecture.simplebdi"
         download-size="0"
         install-size="0"
         version="0.0.0"/>

   <plugin
         id="simtools.gamanalyzer.fr"
         download-size="0"
         install-size="0"
         version="0.0.0"
         unpack="false"/>

   <plugin
         id="simtools.graphanalysis"
         download-size="0"
         install-size="0"
         version="0.0.0"
         unpack="false"/>

</feature>
>>>>>>> 2d078740
<|MERGE_RESOLUTION|>--- conflicted
+++ resolved
@@ -1,4 +1,3 @@
-<<<<<<< HEAD
 <?xml version="1.0" encoding="UTF-8"?>
 <feature
       id="ummisco.gama.feature.dependencies"
@@ -1227,1173 +1226,3 @@
          unpack="false"/>
 
 </feature>
-=======
-<?xml version="1.0" encoding="UTF-8"?>
-<feature
-      id="ummisco.gama.feature.dependencies"
-      label="Dependencies"
-      version="1.6.1.qualifier"
-      provider-name="UMMISCO">
-
-   <description url="http://www.example.com/description">
-      [Enter Feature Description here.]
-   </description>
-
-   <copyright url="http://www.example.com/copyright">
-      [Enter Copyright Description here.]
-   </copyright>
-
-   <license url="http://www.example.com/license">
-      [Enter License Description here.]
-   </license>
-
-   <plugin
-         id="org.eclipse.core.commands"
-         download-size="0"
-         install-size="0"
-         version="0.0.0"
-         unpack="false"/>
-
-   <plugin
-         id="org.eclipse.swt"
-         download-size="0"
-         install-size="0"
-         version="0.0.0"
-         unpack="false"/>
-
-   <plugin
-         id="org.eclipse.equinox.p2.touchpoint.eclipse"
-         download-size="0"
-         install-size="0"
-         version="0.0.0"
-         unpack="false"/>
-
-   <plugin
-         id="org.eclipse.swt.cocoa.macosx"
-         os="macosx"
-         ws="cocoa"
-         arch="x86"
-         download-size="0"
-         install-size="0"
-         version="0.0.0"
-         fragment="true"
-         unpack="false"/>
-
-   <plugin
-         id="org.eclipse.equinox.p2.artifact.repository"
-         download-size="0"
-         install-size="0"
-         version="0.0.0"
-         unpack="false"/>
-
-   <plugin
-         id="org.eclipse.equinox.p2.engine"
-         download-size="0"
-         install-size="0"
-         version="0.0.0"
-         unpack="false"/>
-
-   <plugin
-         id="org.eclipse.core.net.linux.x86_64"
-         os="linux"
-         ws="gtk"
-         arch="x86_64"
-         download-size="0"
-         install-size="0"
-         version="0.0.0"
-         fragment="true"
-         unpack="false"/>
-
-   <plugin
-         id="org.eclipse.core.net.win32.x86_64"
-         os="win32"
-         ws="win32"
-         arch="x86_64"
-         download-size="0"
-         install-size="0"
-         version="0.0.0"
-         fragment="true"
-         unpack="false"/>
-
-   <plugin
-         id="org.eclipse.emf.common"
-         download-size="0"
-         install-size="0"
-         version="0.0.0"
-         unpack="false"/>
-
-   <plugin
-         id="org.eclipse.equinox.launcher.cocoa.macosx"
-         os="macosx"
-         ws="cocoa"
-         arch="x86"
-         download-size="0"
-         install-size="0"
-         version="0.0.0"
-         fragment="true"/>
-
-   <plugin
-         id="org.eclipse.equinox.frameworkadmin"
-         download-size="0"
-         install-size="0"
-         version="0.0.0"
-         unpack="false"/>
-
-   <plugin
-         id="org.eclipse.emf.validation"
-         download-size="0"
-         install-size="0"
-         version="0.0.0"
-         unpack="false"/>
-
-   <plugin
-         id="org.eclipse.ui.views.log"
-         download-size="0"
-         install-size="0"
-         version="0.0.0"
-         unpack="false"/>
-
-   <plugin
-         id="org.eclipse.equinox.security"
-         download-size="0"
-         install-size="0"
-         version="0.0.0"
-         unpack="false"/>
-
-   <plugin
-         id="org.eclipse.equinox.p2.garbagecollector"
-         download-size="0"
-         install-size="0"
-         version="0.0.0"
-         unpack="false"/>
-
-   <plugin
-         id="org.eclipse.equinox.p2.repository"
-         download-size="0"
-         install-size="0"
-         version="0.0.0"
-         unpack="false"/>
-
-   <plugin
-         id="org.eclipse.equinox.launcher.gtk.linux.x86"
-         os="linux"
-         ws="gtk"
-         arch="x86"
-         download-size="0"
-         install-size="0"
-         version="0.0.0"
-         fragment="true"/>
-
-   <plugin
-         id="org.eclipse.ui.workbench"
-         download-size="0"
-         install-size="0"
-         version="0.0.0"
-         unpack="false"/>
-
-   <plugin
-         id="org.eclipse.equinox.simpleconfigurator.manipulator"
-         download-size="0"
-         install-size="0"
-         version="0.0.0"
-         unpack="false"/>
-
-   <plugin
-         id="org.eclipse.equinox.launcher.win32.win32.x86"
-         os="win32"
-         ws="win32"
-         arch="x86"
-         download-size="0"
-         install-size="0"
-         version="0.0.0"
-         fragment="true"/>
-
-   <plugin
-         id="org.eclipse.equinox.p2.operations"
-         download-size="0"
-         install-size="0"
-         version="0.0.0"
-         unpack="false"/>
-
-   <plugin
-         id="org.eclipse.emf.mwe2.runtime"
-         download-size="0"
-         install-size="0"
-         version="0.0.0"
-         unpack="false"/>
-
-   <plugin
-         id="org.apache.log4j"
-         download-size="0"
-         install-size="0"
-         version="0.0.0"
-         unpack="false"/>
-
-   <plugin
-         id="org.apache.commons.logging"
-         download-size="0"
-         install-size="0"
-         version="0.0.0"
-         unpack="false"/>
-
-   <plugin
-         id="org.eclipse.ui.ide"
-         download-size="0"
-         install-size="0"
-         version="0.0.0"
-         unpack="false"/>
-
-   <plugin
-         id="org.eclipse.jface.databinding"
-         download-size="0"
-         install-size="0"
-         version="0.0.0"
-         unpack="false"/>
-
-   <plugin
-         id="org.eclipse.equinox.util"
-         download-size="0"
-         install-size="0"
-         version="0.0.0"
-         unpack="false"/>
-
-   <plugin
-         id="org.eclipse.core.contenttype"
-         download-size="0"
-         install-size="0"
-         version="0.0.0"
-         unpack="false"/>
-
-   <plugin
-         id="org.eclipse.jface"
-         download-size="0"
-         install-size="0"
-         version="0.0.0"
-         unpack="false"/>
-
-   <plugin
-         id="com.google.inject"
-         download-size="0"
-         install-size="0"
-         version="0.0.0"
-         unpack="false"/>
-
-   <plugin
-         id="org.eclipse.equinox.p2.console"
-         download-size="0"
-         install-size="0"
-         version="0.0.0"
-         unpack="false"/>
-
-   <plugin
-         id="org.eclipse.core.net.linux.x86"
-         os="linux"
-         ws="gtk"
-         arch="x86"
-         download-size="0"
-         install-size="0"
-         version="0.0.0"
-         fragment="true"
-         unpack="false"/>
-
-   <plugin
-         id="org.eclipse.ui.navigator.resources"
-         download-size="0"
-         install-size="0"
-         version="0.0.0"
-         unpack="false"/>
-
-   <plugin
-         id="org.eclipse.core.filesystem.macosx"
-         os="macosx"
-         ws="cocoa"
-         arch="x86,x86_64"
-         download-size="0"
-         install-size="0"
-         version="0.0.0"
-         fragment="true"
-         unpack="false"/>
-
-   <plugin
-         id="org.eclipse.compare.core"
-         download-size="0"
-         install-size="0"
-         version="0.0.0"
-         unpack="false"/>
-
-   <plugin
-         id="org.eclipse.equinox.p2.jarprocessor"
-         download-size="0"
-         install-size="0"
-         version="0.0.0"
-         unpack="false"/>
-
-   <plugin
-         id="org.eclipse.equinox.p2.ui"
-         download-size="0"
-         install-size="0"
-         version="0.0.0"
-         unpack="false"/>
-
-   <plugin
-         id="org.eclipse.equinox.security.win32.x86_64"
-         os="win32"
-         ws="win32"
-         arch="x86_64"
-         download-size="0"
-         install-size="0"
-         version="0.0.0"
-         fragment="true"
-         unpack="false"/>
-
-   <plugin
-         id="org.eclipse.core.filesystem.linux.x86_64"
-         os="linux"
-         ws="gtk"
-         arch="x86_64"
-         download-size="0"
-         install-size="0"
-         version="0.0.0"
-         fragment="true"
-         unpack="false"/>
-
-   <plugin
-         id="org.eclipse.core.filebuffers"
-         download-size="0"
-         install-size="0"
-         version="0.0.0"
-         unpack="false"/>
-
-   <plugin
-         id="org.sat4j.pb"
-         download-size="0"
-         install-size="0"
-         version="0.0.0"
-         unpack="false"/>
-
-   <plugin
-         id="org.eclipse.team.ui"
-         download-size="0"
-         install-size="0"
-         version="0.0.0"
-         unpack="false"/>
-
-   <plugin
-         id="org.eclipse.ltk.ui.refactoring"
-         download-size="0"
-         install-size="0"
-         version="0.0.0"
-         unpack="false"/>
-
-   <plugin
-         id="org.eclipse.core.databinding.property"
-         download-size="0"
-         install-size="0"
-         version="0.0.0"
-         unpack="false"/>
-
-   <plugin
-         id="org.eclipse.core.filesystem.win32.x86_64"
-         os="win32"
-         ws="win32"
-         arch="x86_64"
-         download-size="0"
-         install-size="0"
-         version="0.0.0"
-         fragment="true"
-         unpack="false"/>
-
-   <plugin
-         id="org.eclipse.swt.win32.win32.x86_64"
-         os="win32"
-         ws="win32"
-         arch="x86_64"
-         download-size="0"
-         install-size="0"
-         version="0.0.0"
-         fragment="true"
-         unpack="false"/>
-
-   <plugin
-         id="org.eclipse.ui.views.properties.tabbed"
-         download-size="0"
-         install-size="0"
-         version="0.0.0"
-         unpack="false"/>
-
-   <plugin
-         id="org.eclipse.equinox.registry"
-         download-size="0"
-         install-size="0"
-         version="0.0.0"
-         unpack="false"/>
-
-   <plugin
-         id="org.eclipse.core.filesystem"
-         download-size="0"
-         install-size="0"
-         version="0.0.0"
-         unpack="false"/>
-
-   <plugin
-         id="org.eclipse.core.filesystem.linux.x86"
-         os="linux"
-         ws="gtk"
-         arch="x86"
-         download-size="0"
-         install-size="0"
-         version="0.0.0"
-         fragment="true"
-         unpack="false"/>
-
-   <plugin
-         id="org.eclipse.equinox.frameworkadmin.equinox"
-         download-size="0"
-         install-size="0"
-         version="0.0.0"
-         unpack="false"/>
-
-   <plugin
-         id="org.eclipse.core.jobs"
-         download-size="0"
-         install-size="0"
-         version="0.0.0"
-         unpack="false"/>
-
-   <plugin
-         id="org.eclipse.core.net"
-         download-size="0"
-         install-size="0"
-         version="0.0.0"
-         unpack="false"/>
-
-   <plugin
-         id="org.eclipse.ui.browser"
-         download-size="0"
-         install-size="0"
-         version="0.0.0"
-         unpack="false"/>
-
-   <plugin
-         id="com.google.guava"
-         download-size="0"
-         install-size="0"
-         version="0.0.0"
-         unpack="false"/>
-
-   <plugin
-         id="org.eclipse.jface.text"
-         download-size="0"
-         install-size="0"
-         version="0.0.0"
-         unpack="false"/>
-
-   <plugin
-         id="org.sat4j.core"
-         download-size="0"
-         install-size="0"
-         version="0.0.0"
-         unpack="false"/>
-
-   <plugin
-         id="org.eclipse.emf.ecore.xmi"
-         download-size="0"
-         install-size="0"
-         version="0.0.0"
-         unpack="false"/>
-
-   <plugin
-         id="org.eclipse.emf.mwe.core"
-         download-size="0"
-         install-size="0"
-         version="0.0.0"
-         unpack="false"/>
-
-   <plugin
-         id="org.eclipse.equinox.security.win32.x86"
-         os="win32"
-         ws="win32"
-         arch="x86"
-         download-size="0"
-         install-size="0"
-         version="0.0.0"
-         fragment="true"
-         unpack="false"/>
-
-   <plugin
-         id="org.eclipse.equinox.p2.directorywatcher"
-         download-size="0"
-         install-size="0"
-         version="0.0.0"
-         unpack="false"/>
-
-   <plugin
-         id="org.eclipse.ui.navigator"
-         download-size="0"
-         install-size="0"
-         version="0.0.0"
-         unpack="false"/>
-
-   <plugin
-         id="org.eclipse.equinox.launcher"
-         download-size="0"
-         install-size="0"
-         version="0.0.0"
-         unpack="false"/>
-
-   <plugin
-         id="org.eclipse.emf.edit.ui"
-         download-size="0"
-         install-size="0"
-         version="0.0.0"
-         unpack="false"/>
-
-   <plugin
-         id="org.eclipse.swt.cocoa.macosx.x86_64"
-         os="macosx"
-         ws="cocoa"
-         arch="x86_64"
-         download-size="0"
-         install-size="0"
-         version="0.0.0"
-         fragment="true"
-         unpack="false"/>
-
-   <plugin
-         id="javax.inject"
-         download-size="0"
-         install-size="0"
-         version="0.0.0"
-         unpack="false"/>
-
-   <plugin
-         id="org.eclipse.help"
-         download-size="0"
-         install-size="0"
-         version="0.0.0"
-         unpack="false"/>
-
-   <plugin
-         id="org.eclipse.team.core"
-         download-size="0"
-         install-size="0"
-         version="0.0.0"
-         unpack="false"/>
-
-   <plugin
-         id="org.eclipse.osgi.services"
-         download-size="0"
-         install-size="0"
-         version="0.0.0"
-         unpack="false"/>
-
-   <plugin
-         id="org.eclipse.core.variables"
-         download-size="0"
-         install-size="0"
-         version="0.0.0"
-         unpack="false"/>
-
-   <plugin
-         id="org.eclipse.core.expressions"
-         download-size="0"
-         install-size="0"
-         version="0.0.0"
-         unpack="false"/>
-
-   <plugin
-         id="org.eclipse.equinox.ds"
-         download-size="0"
-         install-size="0"
-         version="0.0.0"
-         unpack="false"/>
-
-   <plugin
-         id="org.eclipse.ui.workbench.texteditor"
-         download-size="0"
-         install-size="0"
-         version="0.0.0"
-         unpack="false"/>
-
-   <plugin
-         id="org.eclipse.equinox.preferences"
-         download-size="0"
-         install-size="0"
-         version="0.0.0"
-         unpack="false"/>
-
-   <plugin
-         id="org.eclipse.emf.ecore"
-         download-size="0"
-         install-size="0"
-         version="0.0.0"
-         unpack="false"/>
-
-   <plugin
-         id="org.eclipse.ui"
-         download-size="0"
-         install-size="0"
-         version="0.0.0"
-         unpack="false"/>
-
-   <plugin
-         id="org.eclipse.core.net.win32.x86"
-         os="win32"
-         ws="win32"
-         arch="x86"
-         download-size="0"
-         install-size="0"
-         version="0.0.0"
-         fragment="true"
-         unpack="false"/>
-
-   <plugin
-         id="org.eclipse.equinox.p2.metadata"
-         download-size="0"
-         install-size="0"
-         version="0.0.0"
-         unpack="false"/>
-
-   <plugin
-         id="org.eclipse.ui.forms"
-         download-size="0"
-         install-size="0"
-         version="0.0.0"
-         unpack="false"/>
-
-   <plugin
-         id="org.eclipse.text"
-         download-size="0"
-         install-size="0"
-         version="0.0.0"
-         unpack="false"/>
-
-   <plugin
-         id="org.eclipse.ui.win32"
-         os="win32"
-         ws="win32"
-         download-size="0"
-         install-size="0"
-         version="0.0.0"
-         fragment="true"
-         unpack="false"/>
-
-   <plugin
-         id="org.eclipse.ltk.core.refactoring"
-         download-size="0"
-         install-size="0"
-         version="0.0.0"
-         unpack="false"/>
-
-   <plugin
-         id="org.eclipse.core.filesystem.win32.x86"
-         os="win32"
-         ws="win32"
-         arch="x86"
-         download-size="0"
-         install-size="0"
-         version="0.0.0"
-         fragment="true"
-         unpack="false"/>
-
-   <plugin
-         id="org.eclipse.core.resources"
-         download-size="0"
-         install-size="0"
-         version="0.0.0"
-         unpack="false"/>
-
-   <plugin
-         id="org.eclipse.equinox.p2.director"
-         download-size="0"
-         install-size="0"
-         version="0.0.0"
-         unpack="false"/>
-
-   <plugin
-         id="org.eclipse.ui.cocoa"
-         os="macosx"
-         ws="cocoa"
-         download-size="0"
-         install-size="0"
-         version="0.0.0"
-         fragment="true"
-         unpack="false"/>
-
-   <plugin
-         id="org.apache.commons.lang"
-         download-size="0"
-         install-size="0"
-         version="0.0.0"
-         unpack="false"/>
-
-   <plugin
-         id="org.eclipse.emf.common.ui"
-         download-size="0"
-         install-size="0"
-         version="0.0.0"
-         unpack="false"/>
-
-   <plugin
-         id="org.eclipse.equinox.p2.reconciler.dropins"
-         download-size="0"
-         install-size="0"
-         version="0.0.0"
-         unpack="false"/>
-
-   <plugin
-         id="org.eclipse.ui.ide.application"
-         download-size="0"
-         install-size="0"
-         version="0.0.0"
-         unpack="false"/>
-
-   <plugin
-         id="org.eclipse.equinox.security.macosx"
-         os="macosx"
-         ws="cocoa"
-         arch="x86,x86_64"
-         download-size="0"
-         install-size="0"
-         version="0.0.0"
-         fragment="true"
-         unpack="false"/>
-
-   <plugin
-         id="org.hamcrest.core"
-         download-size="0"
-         install-size="0"
-         version="0.0.0"
-         unpack="false"/>
-
-   <plugin
-         id="org.eclipse.core.databinding.observable"
-         download-size="0"
-         install-size="0"
-         version="0.0.0"
-         unpack="false"/>
-
-   <plugin
-         id="org.eclipse.equinox.simpleconfigurator"
-         download-size="0"
-         install-size="0"
-         version="0.0.0"
-         unpack="false"/>
-
-   <plugin
-         id="org.eclipse.core.databinding"
-         download-size="0"
-         install-size="0"
-         version="0.0.0"
-         unpack="false"/>
-
-   <plugin
-         id="org.eclipse.equinox.p2.extensionlocation"
-         download-size="0"
-         install-size="0"
-         version="0.0.0"
-         unpack="false"/>
-
-   <plugin
-         id="org.antlr.runtime"
-         download-size="0"
-         install-size="0"
-         version="0.0.0"
-         unpack="false"/>
-
-   <plugin
-         id="org.eclipse.equinox.common"
-         download-size="0"
-         install-size="0"
-         version="0.0.0"
-         unpack="false"/>
-
-   <plugin
-         id="org.eclipse.equinox.launcher.gtk.linux.x86_64"
-         os="linux"
-         ws="gtk"
-         arch="x86_64"
-         download-size="0"
-         install-size="0"
-         version="0.0.0"
-         fragment="true"/>
-
-   <plugin
-         id="org.eclipse.core.resources.win32.x86"
-         os="win32"
-         ws="win32"
-         arch="x86"
-         download-size="0"
-         install-size="0"
-         version="0.0.0"
-         fragment="true"
-         unpack="false"/>
-
-   <plugin
-         id="org.eclipse.swt.gtk.linux.x86_64"
-         os="linux"
-         ws="gtk"
-         arch="x86_64"
-         download-size="0"
-         install-size="0"
-         version="0.0.0"
-         fragment="true"
-         unpack="false"/>
-
-   <plugin
-         id="org.eclipse.equinox.launcher.cocoa.macosx.x86_64"
-         os="macosx"
-         ws="cocoa"
-         arch="x86_64"
-         download-size="0"
-         install-size="0"
-         version="0.0.0"
-         fragment="true"/>
-
-   <plugin
-         id="org.eclipse.core.runtime"
-         download-size="0"
-         install-size="0"
-         version="0.0.0"
-         unpack="false"/>
-
-   <plugin
-         id="org.eclipse.ui.editors"
-         download-size="0"
-         install-size="0"
-         version="0.0.0"
-         unpack="false"/>
-
-   <plugin
-         id="org.eclipse.equinox.p2.metadata.repository"
-         download-size="0"
-         install-size="0"
-         version="0.0.0"
-         unpack="false"/>
-
-   <plugin
-         id="org.eclipse.equinox.app"
-         download-size="0"
-         install-size="0"
-         version="0.0.0"
-         unpack="false"/>
-
-   <plugin
-         id="org.eclipse.equinox.p2.core"
-         download-size="0"
-         install-size="0"
-         version="0.0.0"
-         unpack="false"/>
-
-   <plugin
-         id="org.eclipse.swt.gtk.linux.x86"
-         os="linux"
-         ws="gtk"
-         arch="x86"
-         download-size="0"
-         install-size="0"
-         version="0.0.0"
-         fragment="true"
-         unpack="false"/>
-
-   <plugin
-         id="com.ibm.icu"
-         download-size="0"
-         install-size="0"
-         version="0.0.0"
-         unpack="false"/>
-
-   <plugin
-         id="org.apache.commons.cli"
-         download-size="0"
-         install-size="0"
-         version="0.0.0"
-         unpack="false"/>
-
-   <plugin
-         id="org.eclipse.ui.views"
-         download-size="0"
-         install-size="0"
-         version="0.0.0"
-         unpack="false"/>
-
-   <plugin
-         id="org.eclipse.search"
-         download-size="0"
-         install-size="0"
-         version="0.0.0"
-         unpack="false"/>
-
-   <plugin
-         id="org.eclipse.emf.mwe.utils"
-         download-size="0"
-         install-size="0"
-         version="0.0.0"
-         unpack="false"/>
-
-   <plugin
-         id="org.eclipse.compare"
-         download-size="0"
-         install-size="0"
-         version="0.0.0"
-         unpack="false"/>
-
-   <plugin
-         id="org.eclipse.equinox.p2.publisher"
-         download-size="0"
-         install-size="0"
-         version="0.0.0"
-         unpack="false"/>
-
-   <plugin
-         id="org.eclipse.equinox.p2.publisher.eclipse"
-         download-size="0"
-         install-size="0"
-         version="0.0.0"/>
-
-   <plugin
-         id="org.eclipse.equinox.launcher.win32.win32.x86_64"
-         os="win32"
-         ws="win32"
-         arch="x86_64"
-         download-size="0"
-         install-size="0"
-         version="0.0.0"
-         fragment="true"/>
-
-   <plugin
-         id="org.eclipse.equinox.security.ui"
-         download-size="0"
-         install-size="0"
-         version="0.0.0"
-         unpack="false"/>
-
-   <plugin
-         id="org.eclipse.emf.edit"
-         download-size="0"
-         install-size="0"
-         version="0.0.0"
-         unpack="false"/>
-
-   <plugin
-         id="org.eclipse.swt.win32.win32.x86"
-         os="win32"
-         ws="win32"
-         arch="x86"
-         download-size="0"
-         install-size="0"
-         version="0.0.0"
-         fragment="true"
-         unpack="false"/>
-
-   <plugin
-         id="org.eclipse.ui.console"
-         download-size="0"
-         install-size="0"
-         version="0.0.0"
-         unpack="false"/>
-
-   <plugin
-         id="org.junit"
-         download-size="0"
-         install-size="0"
-         version="0.0.0"/>
-
-   <plugin
-         id="org.eclipse.osgi"
-         download-size="0"
-         install-size="0"
-         version="0.0.0"
-         unpack="false"/>
-
-   <plugin
-         id="org.eclipse.equinox.p2.ui.sdk"
-         download-size="0"
-         install-size="0"
-         version="0.0.0"
-         unpack="false"/>
-
-   <plugin
-         id="org.eclipse.equinox.p2.ui.sdk.scheduler"
-         download-size="0"
-         install-size="0"
-         version="0.0.0"
-         unpack="false"/>
-
-   <plugin
-         id="org.eclipse.equinox.p2.updatechecker"
-         download-size="0"
-         install-size="0"
-         version="0.0.0"
-         unpack="false"/>
-
-   <plugin
-         id="org.eclipse.equinox.p2.transport.ecf"
-         download-size="0"
-         install-size="0"
-         version="0.0.0"
-         unpack="false"/>
-
-   <plugin
-         id="ummisco.gaml.editbox"
-         download-size="0"
-         install-size="0"
-         version="0.0.0"
-         unpack="false"/>
-
-   <plugin
-         id="org.eclipse.xtext"
-         download-size="0"
-         install-size="0"
-         version="0.0.0"
-         unpack="false"/>
-
-   <plugin
-         id="org.eclipse.xtext.activities"
-         download-size="0"
-         install-size="0"
-         version="0.0.0"
-         unpack="false"/>
-
-   <plugin
-         id="org.eclipse.xtext.builder"
-         download-size="0"
-         install-size="0"
-         version="0.0.0"
-         unpack="false"/>
-
-   <plugin
-         id="org.eclipse.xtext.ecore"
-         download-size="0"
-         install-size="0"
-         version="0.0.0"
-         unpack="false"/>
-
-   <plugin
-         id="org.eclipse.xtext.generator"
-         download-size="0"
-         install-size="0"
-         version="0.0.0"
-         unpack="false"/>
-
-   <plugin
-         id="org.eclipse.xtext.logging"
-         download-size="0"
-         install-size="0"
-         version="0.0.0"
-         fragment="true"
-         unpack="false"/>
-
-   <plugin
-         id="org.eclipse.xtext.smap"
-         download-size="0"
-         install-size="0"
-         version="0.0.0"
-         unpack="false"/>
-
-   <plugin
-         id="org.eclipse.xtext.ui"
-         download-size="0"
-         install-size="0"
-         version="0.0.0"
-         unpack="false"/>
-
-   <plugin
-         id="org.eclipse.xtext.ui.codetemplates"
-         download-size="0"
-         install-size="0"
-         version="0.0.0"
-         unpack="false"/>
-
-   <plugin
-         id="org.eclipse.xtext.ui.codetemplates.ui"
-         download-size="0"
-         install-size="0"
-         version="0.0.0"
-         unpack="false"/>
-
-   <plugin
-         id="org.eclipse.xtext.ui.shared"
-         download-size="0"
-         install-size="0"
-         version="0.0.0"
-         unpack="false"/>
-
-   <plugin
-         id="org.eclipse.xtext.util"
-         download-size="0"
-         install-size="0"
-         version="0.0.0"
-         unpack="false"/>
-
-   <plugin
-         id="org.eclipse.xtext.xbase.lib"
-         download-size="0"
-         install-size="0"
-         version="0.0.0"
-         unpack="false"/>
-
-   <plugin
-         id="org.eclipse.xpand"
-         download-size="0"
-         install-size="0"
-         version="0.0.0"
-         unpack="false"/>
-
-   <plugin
-         id="org.eclipse.xtend"
-         download-size="0"
-         install-size="0"
-         version="0.0.0"
-         unpack="false"/>
-
-   <plugin
-         id="org.eclipse.xtend.lib"
-         download-size="0"
-         install-size="0"
-         version="0.0.0"
-         unpack="false"/>
-
-   <plugin
-         id="org.eclipse.xtend.lib.macro"
-         download-size="0"
-         install-size="0"
-         version="0.0.0"
-         unpack="false"/>
-
-   <plugin
-         id="org.eclipse.xtend.typesystem.emf"
-         download-size="0"
-         install-size="0"
-         version="0.0.0"
-         unpack="false"/>
-
-   <plugin
-         id="org.eclipse.xtext.ide"
-         download-size="0"
-         install-size="0"
-         version="0.0.0"
-         unpack="false"/>
-
-   <plugin
-         id="msi.gaml.architecture.simplebdi"
-         download-size="0"
-         install-size="0"
-         version="0.0.0"/>
-
-   <plugin
-         id="simtools.gamanalyzer.fr"
-         download-size="0"
-         install-size="0"
-         version="0.0.0"
-         unpack="false"/>
-
-   <plugin
-         id="simtools.graphanalysis"
-         download-size="0"
-         install-size="0"
-         version="0.0.0"
-         unpack="false"/>
-
-</feature>
->>>>>>> 2d078740
