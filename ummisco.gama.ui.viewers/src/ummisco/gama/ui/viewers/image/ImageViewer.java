/*******************************************************************************************************
 *
 * ImageViewer.java, in ummisco.gama.ui.viewers, is part of the source code of the GAMA modeling and simulation platform
 * (v.1.9.0).
 *
 * (c) 2007-2023 UMI 209 UMMISCO IRD/SU & Partners (IRIT, MIAT, TLU, CTU)
 *
 * Visit https://github.com/gama-platform/gama for license information and contacts.
 *
 ********************************************************************************************************/
package ummisco.gama.ui.viewers.image;

import java.io.BufferedInputStream;
import java.io.IOException;
import java.io.PipedInputStream;
import java.io.PipedOutputStream;
import java.lang.reflect.InvocationTargetException;
import java.text.MessageFormat;

import org.eclipse.core.commands.ExecutionException;
import org.eclipse.core.commands.NotEnabledException;
import org.eclipse.core.commands.NotHandledException;
import org.eclipse.core.commands.common.NotDefinedException;
import org.eclipse.core.resources.IContainer;
import org.eclipse.core.resources.IFile;
import org.eclipse.core.resources.IProject;
import org.eclipse.core.resources.IResource;
import org.eclipse.core.resources.IResourceChangeEvent;
import org.eclipse.core.resources.IResourceChangeListener;
import org.eclipse.core.resources.IResourceDelta;
import org.eclipse.core.resources.IResourceRuleFactory;
import org.eclipse.core.resources.IStorage;
import org.eclipse.core.resources.ResourcesPlugin;
import org.eclipse.core.runtime.CoreException;
import org.eclipse.core.runtime.IPath;
import org.eclipse.core.runtime.IProgressMonitor;
import org.eclipse.core.runtime.IStatus;
import org.eclipse.core.runtime.Path;
import org.eclipse.core.runtime.Status;
import org.eclipse.core.runtime.SubMonitor;
import org.eclipse.core.runtime.jobs.ISchedulingRule;
import org.eclipse.core.runtime.jobs.Job;
import org.eclipse.core.runtime.jobs.MultiRule;
import org.eclipse.jface.dialogs.ErrorDialog;
import org.eclipse.jface.dialogs.ProgressMonitorDialog;
import org.eclipse.jface.window.Window;
import org.eclipse.swt.SWT;
import org.eclipse.swt.SWTException;
import org.eclipse.swt.custom.ScrolledComposite;
import org.eclipse.swt.events.ControlAdapter;
import org.eclipse.swt.events.ControlEvent;
import org.eclipse.swt.graphics.Image;
import org.eclipse.swt.graphics.ImageData;
import org.eclipse.swt.graphics.ImageLoader;
import org.eclipse.swt.graphics.Point;
import org.eclipse.swt.graphics.Rectangle;
import org.eclipse.swt.layout.GridData;
import org.eclipse.swt.layout.GridLayout;
import org.eclipse.swt.widgets.Canvas;
import org.eclipse.swt.widgets.Composite;
import org.eclipse.swt.widgets.Control;
import org.eclipse.ui.IEditorInput;
import org.eclipse.ui.IEditorSite;
import org.eclipse.ui.IFileEditorInput;
import org.eclipse.ui.IReusableEditor;
import org.eclipse.ui.IStorageEditorInput;
import org.eclipse.ui.IWorkbenchCommandConstants;
import org.eclipse.ui.PartInitException;
import org.eclipse.ui.actions.WorkspaceModifyOperation;
import org.eclipse.ui.dialogs.ContainerGenerator;
import org.eclipse.ui.handlers.IHandlerService;
import org.eclipse.ui.part.EditorPart;
import org.eclipse.ui.part.FileEditorInput;

import msi.gama.runtime.GAMA;
import msi.gama.util.file.IGamaFileMetaData;
import ummisco.gama.dev.utils.DEBUG;
import ummisco.gama.ui.metadata.ImageDataLoader;
import ummisco.gama.ui.resources.GamaColors;
import ummisco.gama.ui.resources.GamaColors.GamaUIColor;
import ummisco.gama.ui.resources.IGamaColors;
import ummisco.gama.ui.resources.IGamaIcons;
import ummisco.gama.ui.utils.PreferencesHelper;
import ummisco.gama.ui.utils.WorkbenchHelper;
import ummisco.gama.ui.views.toolbar.GamaToolbar2;
import ummisco.gama.ui.views.toolbar.GamaToolbarFactory;
import ummisco.gama.ui.views.toolbar.IToolbarDecoratedView;

/**
 * A simple image viewer editor.
 */
public class ImageViewer extends EditorPart
		implements IReusableEditor, IToolbarDecoratedView.Zoomable, IToolbarDecoratedView.Colorizable {

	/** The toolbar. */
	GamaToolbar2 toolbar;

	/** The image. */
	Image image;

	/** The image data. */
	ImageData imageData;

	/** The scroll. */
	ScrolledComposite scroll;

	/** The intermediate. */
	Composite intermediate;

	/** The image canvas. */
	Canvas imageCanvas;

	/** The zoom factor. */
	double zoomFactor = 1.0d;

	/** The max zoom factor. */
	double maxZoomFactor = 1.0d;
<<<<<<< HEAD
	
	/** Variable used to specify if the zoom is locked. */
	boolean locked = false;
=======
>>>>>>> fefeb753

	/** The input listener. */
	ImageResourceChangeListener inputListener = null;

	@Override
	public void init(final IEditorSite site, final IEditorInput input) throws PartInitException {
		// we need either an IStorage or an input that can return an ImageData
		if (!(input instanceof IStorageEditorInput) && input.getAdapter(ImageData.class) == null)
			throw new PartInitException("Unable to read input: " + input); //$NON-NLS-1$
		setSite(site);
		setInput(input, false);
	}

	@Override
	public void setInput(final IEditorInput input) {
		setInput(input, true);
	}

	/**
	 * Sets the input.
	 *
	 * @param input
	 *            the input
	 * @param notify
	 *            the notify
	 */
	void setInput(final IEditorInput input, final boolean notify) {
		final IEditorInput old = getEditorInput();
		if (input != old) {
			unregisterResourceListener(old);
			setPartName(input);
			if (notify) {
				super.setInputWithNotify(input);
			} else {
				super.setInput(input);
			}

			// start the image load job, after we set the input
			startImageLoad();
			// start listing after we start the load
			registerResourceListener(input);
		}
	}

	/**
	 * Set the part name based on the editor input.
	 */
	void setPartName(final IEditorInput input) {
		String imageName = null;
		if (input instanceof IStorageEditorInput) {
			try {
				imageName = ((IStorageEditorInput) input).getStorage().getName();
			} catch (final CoreException ex) {
				// intentionally blank
			}
		}
		// this will catch ImageDataEditorInput as well
		if (imageName == null) { imageName = input.getName(); }
		if (imageName == null) { imageName = getSite().getRegisteredName(); }
		setPartName(imageName);
	}

	/**
	 * Get the IFile corresponding to the specified editor input, or null for none.
	 */
	IFile getFileFor(final IEditorInput input) {
		if (input instanceof IFileEditorInput) return ((IFileEditorInput) input).getFile();
		if (input instanceof IStorageEditorInput) {
			try {
				final IStorage storage = ((IStorageEditorInput) input).getStorage();
				if (storage instanceof IFile) return (IFile) storage;
			} catch (final CoreException ignore) {
				// intentionally blank
			}
		}
		return null;
	}

	/**
	 * Display info string.
	 */
	void displayInfoString() {
		final GamaUIColor color = IGamaColors.OK;
		final IGamaFileMetaData md =
				GAMA.getGui().getMetaDataProvider().getMetaData(getFileFor(getEditorInput()), false, true);
		final String result = md == null ? "" : md.getSuffix();
		IEditorSite site = getEditorSite();
		IHandlerService service = site.getService(IHandlerService.class);
		toolbar.button(color, result, e -> {
			try {
				service.executeCommand(IWorkbenchCommandConstants.FILE_PROPERTIES, null);
			} catch (ExecutionException | NotDefinedException | NotEnabledException | NotHandledException e1) {
				e1.printStackTrace();
			}
		}, SWT.LEFT);
		toolbar.refresh(true);
	}

	/**
	 * Unregister any change listeners for the specified input.
	 */
	protected void unregisterResourceListener(final IEditorInput input) {
		if (input != null && inputListener != null) {
			inputListener.stop();
			inputListener = null;
		}
	}

	/**
	 * Register any change listeners on the specified new input.
	 */
	protected void registerResourceListener(final IEditorInput input) {
		if (input != null) {
			if (inputListener != null) { inputListener.stop(); }
			inputListener = null;
			final IFile file = getFileFor(input);
			if (file != null) {
				inputListener = new ImageResourceChangeListener(file);
				inputListener.start();
			}
		}
	}

	/**
	 * Initialize the UI.
	 */
	@Override
	public void createPartControl(final Composite composite) {
		final Composite parent = GamaToolbarFactory.createToolbars(this, composite);

		scroll = new ScrolledComposite(parent, SWT.H_SCROLL | SWT.V_SCROLL);
		// TODO: fixup scrolling (page) increment as things resize
		scroll.getHorizontalBar().setIncrement(10);
		scroll.getHorizontalBar().setPageIncrement(100);
		scroll.getVerticalBar().setIncrement(10);
		scroll.getVerticalBar().setPageIncrement(100);
		scroll.addControlListener(new ControlAdapter() {

			@Override
			public void controlResized(final ControlEvent e) {
				resizeCanvas(imageCanvas.getSize());
			}

		});

		// Intermediate composite
		intermediate = new Composite(scroll, SWT.None);
		final GridLayout layout = new GridLayout(1, false);
		layout.horizontalSpacing = 0;
		layout.marginHeight = 0;
		layout.marginWidth = 0;
		layout.verticalSpacing = 0;
		intermediate.setLayout(layout);
		intermediate.setBackground(getColor(0).color());

		// Image canvas
		imageCanvas = new Canvas(intermediate, SWT.NONE);
		final GridData data = new GridData(SWT.CENTER, SWT.CENTER, true, true);
		imageCanvas.setLayoutData(data);
		imageCanvas.setBackground(getColor(0).color());
		// Scroll composite
		scroll.setContent(intermediate);
		// imageCanvas.setSize(0, 0);
		// make the canvas paint the image, if we have one
		imageCanvas.addPaintListener(e -> {
			final Rectangle bounds = imageCanvas.getBounds();
			// showImage() should be setting the imageCanvas bounds to the
			// zoomed size
			e.gc.setBackground(getColor(0).color());
			e.gc.fillRectangle(bounds);
			// DEBUG.LOG("Painting image at size " + bounds.width +
			// "x" + bounds.height);
			if (image != null) {
				final Rectangle imBounds = image.getBounds();
				e.gc.drawImage(image, 0, 0, imBounds.width, imBounds.height, 0, 0, bounds.width, bounds.height);
			}
		});

		startImageLoad();
	}

	/**
	 * Resize canvas.
	 *
	 * @param p
	 *            the p
	 */
	void resizeCanvas(final Point p) {
		final Rectangle scrollSize = scroll.getClientArea();
		final int width = p.x > scrollSize.width ? p.x : scrollSize.width;
		final int height = p.y > scrollSize.height ? p.y : scrollSize.height;
		intermediate.setSize(width, height);
		imageCanvas.setSize(p);
		final GridData data = (GridData) imageCanvas.getLayoutData();
		data.widthHint = p.x;
		data.heightHint = p.y;

		// DEBUG.LOG("Resizing intermediate to " +
		// intermediate.getSize().x + "x" + intermediate.getSize().y);
		intermediate.layout();
		int x = 0, y = 0;
		if (width > scrollSize.width) { x = (width - scrollSize.width) / 2; }
		if (height > scrollSize.height) { y = (height - scrollSize.height) / 2; }
		scroll.setOrigin(x, y);
	}

	/**
	 * This will start a job to load the image for the current editor input. This can be started from any thread.
	 */
	void startImageLoad() {
		// skip if the UI hasn't been initialized yet, because
		// createPartControl() will do this
		if (imageCanvas == null) return;
		// clear out the current image
		final Runnable r = () -> {
			if (image != null) {
				image.dispose();
				imageData = null;
				image = null;
				imageCanvas.setSize(0, 0);
				scroll.redraw();
			}
		};
		WorkbenchHelper.asyncRun(r);

		// load the image in the background to keep the ui fresh
		final Job job = new Job(MessageFormat.format("Load Image {0}", getPartName())) {

			@Override
			protected IStatus run(final IProgressMonitor monitor) {
				monitor.beginTask(getName(), IProgressMonitor.UNKNOWN);
				try {
					loadImageData();

					// show the image on the next SWT exec
					final Runnable r = () -> {
						showImage(true);
						displayInfoString();
					};
					WorkbenchHelper.asyncRun(r);

					return Status.OK_STATUS;
				} catch (final CoreException ex) {
					return ex.getStatus();
				} catch (final SWTException ex) {
					return new Status(IStatus.ERROR, "msi.gama.application", ex.getMessage());
				} finally {
					monitor.done();
				}
			}
		};
		job.setUser(true);
		job.schedule();
	}

	/**
	 * Load the image data from the current editor input. This operation can take time and should not be called on the
	 * ui thread.
	 */
	void loadImageData() throws CoreException {
		final IEditorInput input = getEditorInput();
		final Object o = input.getAdapter(ImageData.class);
		if (o instanceof ImageData) {
			imageData = (ImageData) o;
		} else if (input instanceof IStorageEditorInput) {
			final IFile file = getFileFor(input);
			imageData = ImageDataLoader.getImageData(file);
		}
		// save this away so we don't compute it all the time
		this.maxZoomFactor = determineMaxZoomFactor();
	}

	/**
	 * Refresh the ui to display the current image. This needs to be run in the SWT thread.
	 *
	 * @param createImage
	 *            true to (re)create the image object from the imageData, false to reuse.
	 */
	void showImage(final boolean createImage) {
		if (imageData != null) {
			imageCanvas.setCursor(imageCanvas.getDisplay().getSystemCursor(SWT.CURSOR_WAIT));
			try {
				if (createImage || image == null) {
					// dispose of the old image
					if (image != null && !image.isDisposed()) {
						image.dispose();
						image = null;
					}
					image = new Image(imageCanvas.getDisplay(), imageData);
				}
				final Rectangle imageSize = image.getBounds();
				final Point newSize =
						new Point((int) (imageSize.width * zoomFactor), (int) (imageSize.height * zoomFactor));
				resizeCanvas(newSize);
				scroll.redraw();
			} finally {
				imageCanvas.setCursor(null);
			}
		}
	}

	@Override
	public void setFocus() {
		if (scroll != null && !scroll.isDisposed()) { scroll.setFocus(); }
	}

	@Override
	public void dispose() {
		super.dispose();
		// do this directly
		if (this.inputListener != null) {
			inputListener.stop();
			inputListener = null;
		}
		if (image != null && !image.isDisposed()) {
			image.dispose();
			image = null;
		}
	}

	@Override
	public boolean isDirty() { return false; }

	@Override
	public void doSave(final IProgressMonitor monitor) {}

	@Override
	public void doSaveAs() {
		// get a new path from the user
		final SaveImageAsDialog d = new SaveImageAsDialog(getSite().getShell());
		// initialize the dialog path and file, as best as possible, including
		// pre-selecting the image type.
		int origImageType = imageData.type;
		// default to PNG, if the imageData doesn't yet have a type (i.e. as
		// from screenshot)
		if (origImageType < 0) { origImageType = SWT.IMAGE_PNG; }
		final IFile origFile = getFileFor(getEditorInput());
		if (origFile != null) {
			d.setOriginalFile(origFile, origImageType);
		} else {
			final IPath initialFileName = Path.fromPortableString(getPartName()).removeFileExtension();
			d.setOriginalName(initialFileName.toPortableString(), origImageType);
		}
		d.create();
		if (d.open() != Window.OK) return;

		// get the selected file path
		IPath path = d.getResult();
		if (path == null) return;
		// add a file extension if there isn't one
		if (path.getFileExtension() == null) { path = path.addFileExtension(d.getSaveAsImageExt()); }

		final IFile dest = ResourcesPlugin.getWorkspace().getRoot().getFile(path);
		if (dest == null || origFile != null && dest.equals(origFile)) return;
		final int imageType = d.getSaveAsImageType();

		// create a scheduling rule for the file edit/creation
		final IResourceRuleFactory ruleFactory = dest.getWorkspace().getRuleFactory();
		ISchedulingRule rule = null;
		if (dest.exists()) {
			rule = ruleFactory.modifyRule(dest);
			rule = MultiRule.combine(rule, ruleFactory.validateEditRule(new IResource[] { dest }));
		} else {
			rule = ruleFactory.createRule(dest);
			// this might end up creating some folders, so include those, too
			IContainer parent = dest.getParent();
			while (parent != null && !(parent instanceof IProject) && !parent.exists()) {
				rule = MultiRule.combine(rule, ruleFactory.createRule(parent));
				parent = parent.getParent();
			}
		}
		// create the file
		final WorkspaceModifyOperation op = new WorkspaceModifyOperation(rule) {

			@Override
			protected void execute(final IProgressMonitor monitor)
					throws CoreException, InvocationTargetException, InterruptedException {
				try {
					if (dest.exists()
							&& !dest.getWorkspace().validateEdit(new IFile[] { dest }, getSite().getShell()).isOK())
						return;
					saveTo(imageData, dest, imageType, monitor);
				} catch (final IOException ex) {
					throw new InvocationTargetException(ex);
				}
			}
		};
		final ProgressMonitorDialog pmd = new ProgressMonitorDialog(getSite().getShell());
		try {
			pmd.run(true, true, op);
			// reset our editor input to the file, if weren't not open on a
			// file.
			if (getFileFor(getEditorInput()) == null) { setInput(new FileEditorInput(dest)); }
		} catch (final InvocationTargetException ex) {
			final Throwable t = ex.getCause();

			final String title = "Error Saving";
			final String mesg = MessageFormat.format("Failed to save {0}", path.toPortableString());
			// ImagesActivator.getDefault().log(IStatus.WARNING, mesg, t);
			IStatus st = null;
			if (t instanceof CoreException) {
				st = ((CoreException) t).getStatus();
			} else {
				st = new Status(IStatus.ERROR, "msi.gama.application", 0, t.toString(), t);
			}
			if (st.getSeverity() != IStatus.CANCEL) { ErrorDialog.openError(getSite().getShell(), title, mesg, st); }
		} catch (final InterruptedException ex) {
			// ignore
		}
	}

	/**
	 * Save to.
	 *
	 * @param imageData
	 *            the image data
	 * @param dest
	 *            the dest
	 * @param imageType
	 *            the image type
	 * @param monitor
	 *            the monitor
	 * @throws CoreException
	 *             the core exception
	 * @throws InterruptedException
	 *             the interrupted exception
	 * @throws IOException
	 *             Signals that an I/O exception has occurred.
	 */
	void saveTo(final ImageData imageData, final IFile dest, final int imageType, final IProgressMonitor monitor)
			throws CoreException, InterruptedException, IOException {
		// do an indeterminate progress monitor so that something shows, since
		// the generation of the image data doesn't report progress
		final SubMonitor m = SubMonitor.convert(monitor, dest.getFullPath().toPortableString(),
				IProgressMonitor.UNKNOWN/* taskSize */);
		try {
			if (!dest.getParent().exists()) {
				final ContainerGenerator gen = new ContainerGenerator(dest.getFullPath().removeLastSegments(1));
				gen.generateContainer(m.split(500));
				if (monitor.isCanceled()) throw new InterruptedException();
			}
			final ImageLoader loader = new ImageLoader();
			loader.data = new ImageData[] { imageData };

			// but, let's use pipes instead so we don't have to buffer the whole
			// thing unnecessarily in memory
			final PipedInputStream pin = new PipedInputStream();
			final PipedOutputStream pout = new PipedOutputStream(pin);
			// the write to the pipe has to happen in a different thread or
			// else we get deadlock
			final Job writeJob = new Job("Write image data to pipe") {

				@Override
				protected IStatus run(final IProgressMonitor monitor) {
					IStatus status = Status.OK_STATUS;
					try {
						loader.save(pout, imageType);
						pout.flush();
					} catch (final Exception ex) {
						status = new Status(IStatus.ERROR, "msi.gama.application",
								MessageFormat.format("Error getting image data for {0}", dest.getFullPath()), ex);
					} finally {
						try {
							pout.close();
						} catch (final IOException e) {
							DEBUG.ERR("Exception ignored in ImageViewer saveTo: " + e.getMessage());
						}
					}
					// always do our own error dialog
					if (!status.isOK()) {
						final IStatus fstatus = status;
						getSite().getShell().getDisplay()
								.asyncExec(() -> ErrorDialog.openError(getSite().getShell(), "Error Saving",
										MessageFormat.format("Failed to save {0}", dest.getFullPath()), fstatus));
					}
					return Status.OK_STATUS;
				}
			};
			writeJob.setSystem(true);
			writeJob.setUser(false);
			writeJob.schedule();

			try (final BufferedInputStream in = new BufferedInputStream(pin)) {
				// try reading one byte to make sure that loader.save() actually
				// worked before we destroy or create a file.
				in.mark(1);
				final int first = in.read();
				// the Job should have shown the error dialog if we don't get a
				// first byte
				if (first != -1) {
					in.reset();
					if (dest.exists()) {
						dest.setContents(in, true, true, m.split(500));
					} else {
						dest.create(in, true, m.split(500));
					}
				}
			}
		} finally {
			monitor.done();
		}
	}

	@Override
	public boolean isSaveAsAllowed() { return true; }

	/**
	 * Gets the image data.
	 *
	 * @return the image data
	 */
	public ImageData getImageData() { return imageData; }

	/**
	 * Get the current image information.
	 *
	 * @return { SWT.IMAGE_* type, width, height } or null for no image
	 */
	public int[] getCurrentImageInformation() {
		if (imageData != null) return new int[] { imageData.type, imageData.width, imageData.height };
		return null;
	}

	/**
	 * Determine the max zoom factor for the current image size.
	 */
	private double determineMaxZoomFactor() {
		if (imageData != null) {
			final double maxWidth = (double) Integer.MAX_VALUE / imageData.width;
			final double maxHeight = (double) Integer.MAX_VALUE / imageData.height;
			return Math.min(maxWidth, maxHeight);
		}
		return 1.0d;
	}

	/**
	 * Get the current zoom factor.
	 */
	public double getZoomFactor() { return this.zoomFactor; }

	/**
	 * Update the zoom factor. This can safely called from any thread. It will trigger an image redraw is needed. If the
	 * passed in value is larger than the {@link #getMaxZoomFactor() max zoom factor}, the max zoom factor will used
	 * instead.
	 */
	public void setZoomFactor(final double z) {
		double newZoom = z;
		// don't go bigger than the maz zoom
		newZoom = Math.min(newZoom, maxZoomFactor);
		if (zoomFactor != newZoom && newZoom > 0.0d) {
			// Double old = Double.valueOf(zoomFactor);
			this.zoomFactor = newZoom;
			// redraw the image
			if (imageCanvas != null) {
				final Runnable r = () -> showImage(false);
				WorkbenchHelper.run(r);
			}
		}
	}

	@Override
	public void zoomIn() {
		if(!locked)
			setZoomFactor(getZoomFactor() * 1.1);
	}

	@Override
	public void zoomOut() {
		if(!locked)
			setZoomFactor(getZoomFactor() * 0.9);
	}

	@Override
	public void zoomFit() {
		if (imageData.width > imageData.height) {
			setZoomFactor((double) scroll.getSize().x / (double) imageData.width);
		} else {
			setZoomFactor((double) scroll.getSize().y / (double) imageData.height);
		}
	}

	@Override
<<<<<<< HEAD
	public void toggleLock() {
		locked = !locked;
	}

	@Override
	public Control[] getZoomableControls() {
		return new Control[] { intermediate, imageCanvas };
	}
=======
	public Control[] getZoomableControls() { return new Control[] { intermediate, imageCanvas }; }
>>>>>>> fefeb753

	/**
	 * This handles changes to a file-based editor input.
	 */
	private class ImageResourceChangeListener implements IResourceChangeListener {

		/** The image file. */
		IResource imageFile;

		/**
		 * Instantiates a new image resource change listener.
		 *
		 * @param imageFile
		 *            the image file
		 */
		public ImageResourceChangeListener(final IResource imageFile) {
			this.imageFile = imageFile;
		}

		/**
		 * Start listening to file changes.
		 */
		void start() {
			imageFile.getWorkspace().addResourceChangeListener(this);
		}

		/**
		 * Stop listening to file changes.
		 */
		void stop() {
			imageFile.getWorkspace().removeResourceChangeListener(this);
		}

		@Override
		public void resourceChanged(final IResourceChangeEvent event) {
			final IResourceDelta delta = event.getDelta().findMember(imageFile.getFullPath());
			if (delta != null) {
				// file deleted -- close the editor
				if (delta.getKind() == IResourceDelta.REMOVED) {
					final Runnable r = () -> getSite().getPage().closeEditor(ImageViewer.this, false);
					getSite().getShell().getDisplay().asyncExec(r);
				}
				// file changed -- reload image
				else if (delta.getKind() == IResourceDelta.CHANGED) {
					final int flags = delta.getFlags();
					if ((flags & IResourceDelta.CONTENT) != 0 || (flags & IResourceDelta.LOCAL_CHANGED) != 0) {
						startImageLoad();
					}
				}
			}
		}
	}

	/**
	 * Method createToolItem()
	 *
	 * @see ummisco.gama.ui.views.toolbar.IToolbarDecoratedView#createToolItem(int,
	 *      ummisco.gama.ui.views.toolbar.GamaToolbar2)
	 */
	@Override
	public void createToolItems(final GamaToolbar2 tb) {
		this.toolbar = tb;
		tb.sep(GamaToolbarFactory.TOOLBAR_SEP, SWT.RIGHT);
		tb.button(IGamaIcons.SAVE_AS, "Save as...", "Save as...", e -> doSaveAs(), SWT.RIGHT);

	}

	/**
	 * Method getColorLabels()
	 *
	 * @see ummisco.gama.ui.views.toolbar.IToolbarDecoratedView.Colorizable#getColorLabels()
	 */
	@Override
	public String[] getColorLabels() { return new String[] { "Set background color..." }; }

	/**
	 * Method getColor()
	 *
	 * @see ummisco.gama.ui.views.toolbar.IToolbarDecoratedView.Colorizable#getColor(int)
	 */
	@Override
	public GamaUIColor getColor(final int index) {
		return GamaColors.get(PreferencesHelper.IMAGE_VIEWER_BACKGROUND.getValue());
	}

	/**
	 * Method setColor()
	 *
	 * @see ummisco.gama.ui.views.toolbar.IToolbarDecoratedView.Colorizable#setColor(int,
	 *      ummisco.gama.ui.resources.GamaColors.GamaUIColor)
	 */
	@Override
	public void setColor(final int index, final GamaUIColor c) {
		if (imageCanvas != null) {
			final Runnable rr = () -> {
				intermediate.setBackground(c.color());
				showImage(false);
			};
			WorkbenchHelper.run(rr);
		}

	}

	/**
	 * Method zoomWhenScrolling()
	 *
	 * @see ummisco.gama.ui.views.toolbar.IToolbarDecoratedView.Zoomable#zoomWhenScrolling()
	 */
	@Override
	public boolean zoomWhenScrolling() {
		return false;
	}
	//
	// @Override
	// public void setToogle(final Action toggle) {}
}<|MERGE_RESOLUTION|>--- conflicted
+++ resolved
@@ -115,12 +115,9 @@
 
 	/** The max zoom factor. */
 	double maxZoomFactor = 1.0d;
-<<<<<<< HEAD
 	
 	/** Variable used to specify if the zoom is locked. */
 	boolean locked = false;
-=======
->>>>>>> fefeb753
 
 	/** The input listener. */
 	ImageResourceChangeListener inputListener = null;
@@ -703,7 +700,6 @@
 	}
 
 	@Override
-<<<<<<< HEAD
 	public void toggleLock() {
 		locked = !locked;
 	}
@@ -712,9 +708,6 @@
 	public Control[] getZoomableControls() {
 		return new Control[] { intermediate, imageCanvas };
 	}
-=======
-	public Control[] getZoomableControls() { return new Control[] { intermediate, imageCanvas }; }
->>>>>>> fefeb753
 
 	/**
 	 * This handles changes to a file-based editor input.
