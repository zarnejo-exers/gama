--- conflicted
+++ resolved
@@ -116,23 +116,6 @@
 	 *            the cs
 	 * @return the converter[]
 	 */
-	public static IGamaConverter[] converterNetworkFactory(final IScope cs) {
-		for (IGamaConverter c : NETWORK) { c.setScope(cs); }
-		return NETWORK;
-	}
-
-	/**
-	 * Concat with array copy.
-	 *
-	 * @param <T>
-	 *            the generic type
-	 * @param array1
-	 *            the array 1
-	 * @param array2
-	 *            the array 2
-	 * @return the t[]
-	 */
-<<<<<<< HEAD
 	public static Converter[] converterNetworkFactory(ConverterScope cs)
 	{
 		return loadConverterNetwork(cs);
@@ -181,12 +164,26 @@
 	}	
 	
 	
-=======
+	public static IGamaConverter[] converterNetworkFactory(final IScope cs) {
+		for (IGamaConverter c : NETWORK) { c.setScope(cs); }
+		return NETWORK;
+	}
+
+	/**
+	 * Concat with array copy.
+	 *
+	 * @param <T>
+	 *            the generic type
+	 * @param array1
+	 *            the array 1
+	 * @param array2
+	 *            the array 2
+	 * @return the t[]
+	 */
 	static <T> T[] concat(final T[] array1, final T[] array2) {
 		T[] result = Arrays.copyOf(array1, array1.length + array2.length);
 		System.arraycopy(array2, 0, result, array1.length, array2.length);
 		return result;
 	}
->>>>>>> 0bad673c
 	// END TODO
 }