/*******************************************************************************************************
 *
 * GamaAgentConverterNetwork.java, in ummisco.gama.serialize, is part of the source code of the GAMA modeling and
 * simulation platform (v.1.8.2).
 *
 * (c) 2007-2022 UMI 209 UMMISCO IRD/SU & Partners (IRIT, MIAT, TLU, CTU)
 *
 * Visit https://github.com/gama-platform/gama for license information and contacts.
 *
 ********************************************************************************************************/
package ummisco.gama.serializer.gamaType.converters;

import com.thoughtworks.xstream.converters.MarshallingContext;
import com.thoughtworks.xstream.converters.UnmarshallingContext;
import com.thoughtworks.xstream.io.HierarchicalStreamReader;
import com.thoughtworks.xstream.io.HierarchicalStreamWriter;

import msi.gama.metamodel.agent.IAgent;
import msi.gama.metamodel.agent.MutableSavedAgent;
import msi.gama.metamodel.agent.SavedAgent;
import msi.gama.runtime.IScope;
import ummisco.gama.dev.utils.DEBUG;

/**
 * The Class GamaAgentConverterNetwork.
 */
public class GamaAgentConverterNetwork extends AbstractGamaConverter<IAgent, SavedAgent> {

	/**
	 * Instantiates a new gama agent converter MPI.
	 *
	 * @param target
	 *            the target
	 */
<<<<<<< HEAD
	public GamaAgentConverterNetwork(final ConverterScope s) {
		convertScope = s;
	}

	@Override
	public boolean canConvert(final Class arg0) {
		if (GamlAgent.class.equals(arg0) || MinimalAgent.class.equals(arg0)
				|| GamlAgent.class.equals(arg0.getSuperclass())) {
			return true;
		}

		return false;
=======
	public GamaAgentConverterNetwork(final Class<IAgent> target) {
		super(target);
>>>>>>> 0bad673c
	}

	@Override
	public void write(final IScope scope, final IAgent agt, final HierarchicalStreamWriter writer,
			final MarshallingContext context) {
		context.convertAnother(new SavedAgent(scope, agt));
		DEBUG.OUT("===========END ConvertAnother : GamaAgent Network");
	}

	@Override
	public SavedAgent read(final IScope scope, final HierarchicalStreamReader reader,
			final UnmarshallingContext context) {
		MutableSavedAgent msa = new MutableSavedAgent();
		SavedAgentProvider.push(msa);
<<<<<<< HEAD
		arg1.convertAnother(msa, SavedAgent.class);
		SavedAgentProvider.pop();
		
		return (SavedAgent)msa;
		//return msa.restoreTo(convertScope.scope, convertScope.scope.getSimulation().getPopulationFor(msa.getSpecies()));
//		var context = new AgentUnmarshallingContext(arg1, msa);
//		context.convertAnother(msa, SavedAgent.class, null);
//		msa = (MutableSavedAgent) arg1.convertAnother(msa, SavedAgent.class);
		//reader.moveUp();
	//	System.out.println("lecture d'un save agent " + rmt.getName()+" " +rmt.values());
		
//		return msa;
		
=======
		context.convertAnother(msa, SavedAgent.class);
		SavedAgentProvider.pop();
		return msa;
>>>>>>> 0bad673c
	}

}<|MERGE_RESOLUTION|>--- conflicted
+++ resolved
@@ -32,9 +32,8 @@
 	 * @param target
 	 *            the target
 	 */
-<<<<<<< HEAD
-	public GamaAgentConverterNetwork(final ConverterScope s) {
-		convertScope = s;
+	public GamaAgentConverterNetwork(final Class<IAgent> target) {
+		super(target);
 	}
 
 	@Override
@@ -45,13 +44,13 @@
 		}
 
 		return false;
-=======
-	public GamaAgentConverterNetwork(final Class<IAgent> target) {
-		super(target);
->>>>>>> 0bad673c
 	}
 
 	@Override
+	public void marshal(final Object arg0, final HierarchicalStreamWriter writer, final MarshallingContext context) {
+		final IAgent agt = (IAgent) arg0;
+	//	writer.startNode("save_agent network");
+		context.convertAnother(new SavedAgent(convertScope.getScope(), agt));
 	public void write(final IScope scope, final IAgent agt, final HierarchicalStreamWriter writer,
 			final MarshallingContext context) {
 		context.convertAnother(new SavedAgent(scope, agt));
@@ -63,7 +62,6 @@
 			final UnmarshallingContext context) {
 		MutableSavedAgent msa = new MutableSavedAgent();
 		SavedAgentProvider.push(msa);
-<<<<<<< HEAD
 		arg1.convertAnother(msa, SavedAgent.class);
 		SavedAgentProvider.pop();
 		
@@ -77,11 +75,9 @@
 		
 //		return msa;
 		
-=======
 		context.convertAnother(msa, SavedAgent.class);
 		SavedAgentProvider.pop();
 		return msa;
->>>>>>> 0bad673c
 	}
 
 }