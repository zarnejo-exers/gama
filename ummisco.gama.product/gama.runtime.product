<?xml version="1.0" encoding="UTF-8"?>
<?pde version="3.5"?>

<product name="Gama (runtime)" uid="ummisco.gama.application.runtime.product" id="msi.gama.application.runtime" application="msi.gama.application.GamaApplication" version="1.8.2.qualifier" useFeatures="true" includeLaunchers="true">

   <aboutInfo>
      <image path="branding_icons/icon128.png"/>
      <text>
         GAMA Platform - V1.8.2 - http://gama-platform.org

(c) 2007-2008 IRD-UR GEODES (France) &amp; IFI-MSI (Vietnam)
(c) 2009-2011 UMI 209 UMMISCO IRD/UPMC - MSI (Vietnam)
(c) 2012-2017 UMI 209 UMMISCO IRD/UPMC &amp; Partners
(c) 2018-2021 UMI 209 UMMISCO IRD/SU &amp; Partners
      </text>
   </aboutInfo>

   <configIni use="default">
   </configIni>

   <launcherArgs>
      <programArgs>-showsplash
-data @noDefault 
         --launcher.defaultAction
         openFile
      </programArgs>
      <programArgsLin>--launcher.GTK_version 3
      </programArgsLin>
      <vmArgs>-server 
-XX:+UseG1GC
-XX:+UseStringDeduplication
-Dorg.eclipse.swt.graphics.Resource.reportNonDisposed=false
-Xms4096m
-Xmx4096m
-Xss128m
-Xmn1024m
-XX:+UseAdaptiveSizePolicy
-XX:+OptimizeStringConcat
-Dosgi.locking=none
-Dosgi.checkConfiguration=false
-Declipse.log.level=ERROR
-Dorg.eclipse.ecf.provider.filetransfer.retrieve.retryAttempts=10
-Dorg.eclipse.ecf.provider.filetransfer.retrieve.closeTimeout=6000
-Dorg.eclipse.ecf.provider.filetransfer.retrieve.readTimeout=6000
      </vmArgs>
<<<<<<< HEAD
      <vmArgsMac>-XstartOnFirstThread 
=======
      <vmArgsLin>-Xms256m -Xmx1024m
      </vmArgsLin>
      <vmArgsMac>-XstartOnFirstThread 
>>>>>>> 0114c962
         -Dorg.eclipse.swt.internal.carbon.smallFonts
      </vmArgsMac>
   </launcherArgs>

   <windowImages i16="branding_icons/icon16.png" i32="branding_icons/icon32.png" i48="branding_icons/icon48.png" i64="branding_icons/icon64.png" i128="branding_icons/icon128.png" i256="branding_icons/icon256.png"/>

   <splash
      location="msi.gama.application"
      startupProgressRect="71,515,500,12"
      startupMessageRect="230,490,500,16"
      startupForegroundColor="165E93" />
   <launcher name="Gama">
      <linux icon="launcher_icons/icon.xpm"/>
      <macosx icon="launcher_icons/icon.icns"/>
      <win useIco="true">
         <ico path="launcher_icons/icon.ico"/>
         <bmp
            winSmallHigh="./icons/launcher_icons/icon16_32.bmp"
            winSmallLow="./icons/launcher_icons/icon16_8b.bmp"
            winMediumHigh="./icons/launcher_icons/icon32_32b.bmp"
            winMediumLow="./icons/launcher_icons/icon32_8b.bmp"
            winLargeHigh="./icons/launcher_icons/icon48_32b.bmp"
            winLargeLow="./icons/launcher_icons/icon48_8b.bmp"
            winExtraLargeHigh="./icons/launcher_icons/icon256_32b.bmp"/>
      </win>
   </launcher>

   <vm>
      <macos include="false">org.eclipse.jdt.launching.JRE_CONTAINER/org.eclipse.jdt.internal.debug.ui.launcher.StandardVMType/JavaSE-15</macos>
   </vm>

   <license>
        <url>https://www.gnu.org/licenses/gpl-3.0.html</url>
   </license>

   <plugins>
      <plugin id="com.google.guava"/>
      <plugin id="com.google.inject"/>
      <plugin id="com.ibm.icu"/>
      <plugin id="com.jogamp.jogl"/>
      <plugin id="com.jogamp.jogl-linux-amd64" fragment="true"/>
      <plugin id="com.jogamp.jogl-linux-i586" fragment="true"/>
      <plugin id="com.jogamp.jogl-macosx-universal" fragment="true"/>
      <plugin id="com.jogamp.jogl-windows-amd64" fragment="true"/>
      <plugin id="com.jogamp.jogl-windows-i586" fragment="true"/>
      <plugin id="idees.gama.mapcomparison"/>
      <plugin id="irit.gaml.extensions.database"/>
      <plugin id="irit.gaml.extensions.test"/>
      <plugin id="irit.maelia.gaml.additions"/>
      <plugin id="javax.inject"/>
      <plugin id="msi.gama.application"/>
      <plugin id="msi.gama.core"/>
      <plugin id="msi.gama.ext"/>
      <plugin id="msi.gama.headless"/>
      <plugin id="msi.gama.jogl"/>
      <plugin id="msi.gama.lang.gaml"/>
      <plugin id="msi.gama.lang.gaml.ui"/>
      <plugin id="msi.gama.models"/>
      <plugin id="msi.gama.processor"/>
      <plugin id="msi.gaml.extensions.fipa"/>
      <plugin id="org.antlr.runtime"/>
      <plugin id="org.apache.commons.cli"/>
      <plugin id="org.apache.commons.lang"/>
      <plugin id="org.apache.commons.logging"/>
      <plugin id="org.apache.log4j"/>
      <plugin id="org.eclipse.compare"/>
      <plugin id="org.eclipse.compare.core"/>
      <plugin id="org.eclipse.core.commands"/>
      <plugin id="org.eclipse.core.contenttype"/>
      <plugin id="org.eclipse.core.databinding"/>
      <plugin id="org.eclipse.core.databinding.observable"/>
      <plugin id="org.eclipse.core.databinding.property"/>
      <plugin id="org.eclipse.core.expressions"/>
      <plugin id="org.eclipse.core.filebuffers"/>
      <plugin id="org.eclipse.core.filesystem"/>
      <plugin id="org.eclipse.core.filesystem.aix.ppc" fragment="true"/>
      <plugin id="org.eclipse.core.filesystem.hpux.ia64_32" fragment="true"/>
      <plugin id="org.eclipse.core.filesystem.linux.x86" fragment="true"/>
      <plugin id="org.eclipse.core.filesystem.linux.x86_64" fragment="true"/>
      <plugin id="org.eclipse.core.filesystem.macosx" fragment="true"/>
      <plugin id="org.eclipse.core.filesystem.solaris.sparc" fragment="true"/>
      <plugin id="org.eclipse.core.filesystem.win32.x86" fragment="true"/>
      <plugin id="org.eclipse.core.filesystem.win32.x86_64" fragment="true"/>
      <plugin id="org.eclipse.core.jobs"/>
      <plugin id="org.eclipse.core.net"/>
      <plugin id="org.eclipse.core.net.linux.x86" fragment="true"/>
      <plugin id="org.eclipse.core.net.linux.x86_64" fragment="true"/>
      <plugin id="org.eclipse.core.net.win32.x86" fragment="true"/>
      <plugin id="org.eclipse.core.net.win32.x86_64" fragment="true"/>
      <plugin id="org.eclipse.core.resources"/>
      <plugin id="org.eclipse.core.resources.win32.x86" fragment="true"/>
      <plugin id="org.eclipse.core.resources.win32.x86_64" fragment="true"/>
      <plugin id="org.eclipse.core.runtime"/>
      <plugin id="org.eclipse.core.runtime.compatibility.registry" fragment="true"/>
      <plugin id="org.eclipse.core.variables"/>
      <plugin id="org.eclipse.emf.common"/>
      <plugin id="org.eclipse.emf.common.ui"/>
      <plugin id="org.eclipse.emf.ecore"/>
      <plugin id="org.eclipse.emf.ecore.xmi"/>
      <plugin id="org.eclipse.emf.edit"/>
      <plugin id="org.eclipse.emf.edit.ui"/>
      <plugin id="org.eclipse.emf.mwe.core"/>
      <plugin id="org.eclipse.emf.mwe.utils"/>
      <plugin id="org.eclipse.emf.mwe2.runtime"/>
      <plugin id="org.eclipse.emf.validation"/>
      <plugin id="org.eclipse.equinox.app"/>
      <plugin id="org.eclipse.equinox.common"/>
      <plugin id="org.eclipse.equinox.ds"/>
      <plugin id="org.eclipse.equinox.frameworkadmin"/>
      <plugin id="org.eclipse.equinox.frameworkadmin.equinox"/>
      <plugin id="org.eclipse.equinox.p2.artifact.repository"/>
      <plugin id="org.eclipse.equinox.p2.console"/>
      <plugin id="org.eclipse.equinox.p2.core"/>
      <plugin id="org.eclipse.equinox.p2.director"/>
      <plugin id="org.eclipse.equinox.p2.directorywatcher"/>
      <plugin id="org.eclipse.equinox.p2.discovery"/>
      <plugin id="org.eclipse.equinox.p2.engine"/>
      <plugin id="org.eclipse.equinox.p2.extensionlocation"/>
      <plugin id="org.eclipse.equinox.p2.garbagecollector"/>
      <plugin id="org.eclipse.equinox.p2.jarprocessor"/>
      <plugin id="org.eclipse.equinox.p2.metadata"/>
      <plugin id="org.eclipse.equinox.p2.metadata.repository"/>
      <plugin id="org.eclipse.equinox.p2.operations"/>
      <plugin id="org.eclipse.equinox.p2.publisher"/>
      <plugin id="org.eclipse.equinox.p2.publisher.eclipse"/>
      <plugin id="org.eclipse.equinox.p2.reconciler.dropins"/>
      <plugin id="org.eclipse.equinox.p2.repository"/>
      <plugin id="org.eclipse.equinox.p2.touchpoint.eclipse"/>
      <plugin id="org.eclipse.equinox.p2.ui"/>
      <plugin id="org.eclipse.equinox.p2.ui.sdk"/>
      <plugin id="org.eclipse.equinox.p2.ui.sdk.scheduler"/>
      <plugin id="org.eclipse.equinox.p2.updatechecker"/>
      <plugin id="org.eclipse.equinox.preferences"/>
      <plugin id="org.eclipse.equinox.registry"/>
      <plugin id="org.eclipse.equinox.security"/>
      <plugin id="org.eclipse.equinox.security.macosx" fragment="true"/>
      <plugin id="org.eclipse.equinox.security.ui"/>
      <plugin id="org.eclipse.equinox.security.win32.x86" fragment="true"/>
      <plugin id="org.eclipse.equinox.security.win32.x86_64" fragment="true"/>
      <plugin id="org.eclipse.equinox.simpleconfigurator"/>
      <plugin id="org.eclipse.equinox.simpleconfigurator.manipulator"/>
      <plugin id="org.eclipse.equinox.util"/>
      <plugin id="org.eclipse.help"/>
      <plugin id="org.eclipse.jface"/>
      <plugin id="org.eclipse.jface.databinding"/>
      <plugin id="org.eclipse.jface.text"/>
      <plugin id="org.eclipse.ltk.core.refactoring"/>
      <plugin id="org.eclipse.ltk.ui.refactoring"/>
      <plugin id="org.eclipse.osgi"/>
      <plugin id="org.eclipse.osgi.services"/>
      <plugin id="org.eclipse.search"/>
      <plugin id="org.eclipse.swt"/>
      <plugin id="org.eclipse.swt.carbon.macosx" fragment="true"/>
      <plugin id="org.eclipse.swt.cocoa.macosx" fragment="true"/>
      <plugin id="org.eclipse.swt.cocoa.macosx.x86_64" fragment="true"/>
      <plugin id="org.eclipse.swt.gtk.aix.ppc" fragment="true"/>
      <plugin id="org.eclipse.swt.gtk.aix.ppc64" fragment="true"/>
      <plugin id="org.eclipse.swt.gtk.hpux.ia64_32" fragment="true"/>
      <plugin id="org.eclipse.swt.gtk.linux.ppc64" fragment="true"/>
      <plugin id="org.eclipse.swt.gtk.linux.s390" fragment="true"/>
      <plugin id="org.eclipse.swt.gtk.linux.s390x" fragment="true"/>
      <plugin id="org.eclipse.swt.gtk.linux.x86" fragment="true"/>
      <plugin id="org.eclipse.swt.gtk.linux.x86_64" fragment="true"/>
      <plugin id="org.eclipse.swt.gtk.solaris.sparc" fragment="true"/>
      <plugin id="org.eclipse.swt.gtk.solaris.x86" fragment="true"/>
      <plugin id="org.eclipse.swt.win32.win32.x86" fragment="true"/>
      <plugin id="org.eclipse.swt.win32.win32.x86_64" fragment="true"/>
      <plugin id="org.eclipse.team.core"/>
      <plugin id="org.eclipse.team.svn"/>
      <plugin id="org.eclipse.team.svn.core"/>
      <plugin id="org.eclipse.team.svn.ui"/>
      <plugin id="org.eclipse.team.ui"/>
      <plugin id="org.eclipse.text"/>
      <plugin id="org.eclipse.ui"/>
      <plugin id="org.eclipse.ui.browser"/>
      <plugin id="org.eclipse.ui.carbon" fragment="true"/>
      <plugin id="org.eclipse.ui.cocoa" fragment="true"/>
      <plugin id="org.eclipse.ui.console"/>
      <plugin id="org.eclipse.ui.editors"/>
      <plugin id="org.eclipse.ui.forms"/>
      <plugin id="org.eclipse.ui.ide"/>
      <plugin id="org.eclipse.ui.ide.application"/>
      <plugin id="org.eclipse.ui.intro"/>
      <plugin id="org.eclipse.ui.intro.universal"/>
      <plugin id="org.eclipse.ui.navigator"/>
      <plugin id="org.eclipse.ui.navigator.resources"/>
      <plugin id="org.eclipse.ui.views"/>
      <plugin id="org.eclipse.ui.views.log"/>
      <plugin id="org.eclipse.ui.views.properties.tabbed"/>
      <plugin id="org.eclipse.ui.win32" fragment="true"/>
      <plugin id="org.eclipse.ui.workbench"/>
      <plugin id="org.eclipse.ui.workbench.texteditor"/>
      <plugin id="org.eclipse.xpand"/>
      <plugin id="org.eclipse.xtend"/>
      <plugin id="org.eclipse.xtend.lib"/>
      <plugin id="org.eclipse.xtend.typesystem.emf"/>
      <plugin id="org.eclipse.xtext"/>
      <plugin id="org.eclipse.xtext.builder"/>
      <plugin id="org.eclipse.xtext.ecore"/>
      <plugin id="org.eclipse.xtext.generator"/>
      <plugin id="org.eclipse.xtext.logging" fragment="true"/>
      <plugin id="org.eclipse.xtext.ui"/>
      <plugin id="org.eclipse.xtext.ui.codetemplates"/>
      <plugin id="org.eclipse.xtext.ui.codetemplates.ui"/>
      <plugin id="org.eclipse.xtext.ui.shared"/>
      <plugin id="org.eclipse.xtext.util"/>
      <plugin id="org.eclipse.xtext.xbase.lib"/>
      <plugin id="org.hamcrest.core"/>
      <plugin id="org.junit"/>
      <plugin id="org.sat4j.core"/>
      <plugin id="org.sat4j.pb"/>
      <plugin id="simtools.gaml.extensions.physics"/>
      <plugin id="simtools.gaml.extensions.traffic"/>
      <plugin id="ummisco.gaml.extensions.maths"/>
   </plugins>

   <features>
      <feature id="ummisco.gama.feature.dependencies" installMode="root"/>
      <feature id="ummisco.gama.feature.core.extensions" version="1.8.2.qualifier" installMode="root"/>
      <feature id="ummisco.gama.feature.core.ui" version="1.8.2.qualifier" installMode="root"/>
      <feature id="ummisco.gama.feature.core" version="1.8.2.qualifier" installMode="root"/>
      <feature id="ummisco.gama.feature.models" version="1.8.2.qualifier" installMode="root"/>
      <feature id="ummisco.gama.feature.experiment.ui" version="1.8.2.qualifier" installMode="root"/>
      <feature id="ummisco.gama.feature.modeling.ui" installMode="root"/>
   </features>

   <configurations>
      <plugin id="org.eclipse.core.runtime" autoStart="true" startLevel="2" />
      <plugin id="org.eclipse.equinox.common" autoStart="true" startLevel="1" />
      <plugin id="org.eclipse.equinox.ds" autoStart="true" startLevel="2" />
      <plugin id="org.eclipse.equinox.event" autoStart="true" startLevel="2" />
      <plugin id="org.eclipse.equinox.p2.reconciler.dropins" autoStart="true" startLevel="5" />
      <plugin id="org.eclipse.equinox.simpleconfigurator" autoStart="true" startLevel="1" />
      <property name="org.eclipse.update.reconcile" value="false" />
      <property name="eclipse.buildId" value="${build.id}" />
      <property name="version" value="1.8.2" />
   </configurations>

   <repositories>
      <repository location="http://updates.gama-platform.org/1.8.2" enabled="true" />
      <repository location="http://updates.gama-platform.org/experimental/1.8.2" enabled="true" />
      <repository location="http://https://github.com/anb0s/EasyShell/releases/tag/v2.2.1" enabled="true" />
   </repositories>

   <preferencesInfo>
      <targetfile overwrite="false"/>
   </preferencesInfo>

   <cssInfo>
   </cssInfo>

</product>
<|MERGE_RESOLUTION|>--- conflicted
+++ resolved
@@ -1,31 +1,31 @@
-<?xml version="1.0" encoding="UTF-8"?>
-<?pde version="3.5"?>
-
-<product name="Gama (runtime)" uid="ummisco.gama.application.runtime.product" id="msi.gama.application.runtime" application="msi.gama.application.GamaApplication" version="1.8.2.qualifier" useFeatures="true" includeLaunchers="true">
-
-   <aboutInfo>
-      <image path="branding_icons/icon128.png"/>
-      <text>
+<?xml version="1.0" encoding="UTF-8"?>
+<?pde version="3.5"?>
+
+<product name="Gama (runtime)" uid="ummisco.gama.application.runtime.product" id="msi.gama.application.runtime" application="msi.gama.application.GamaApplication" version="1.8.2.qualifier" useFeatures="true" includeLaunchers="true">
+
+   <aboutInfo>
+      <image path="branding_icons/icon128.png"/>
+      <text>
          GAMA Platform - V1.8.2 - http://gama-platform.org
 
 (c) 2007-2008 IRD-UR GEODES (France) &amp; IFI-MSI (Vietnam)
 (c) 2009-2011 UMI 209 UMMISCO IRD/UPMC - MSI (Vietnam)
 (c) 2012-2017 UMI 209 UMMISCO IRD/UPMC &amp; Partners
-(c) 2018-2021 UMI 209 UMMISCO IRD/SU &amp; Partners
-      </text>
-   </aboutInfo>
-
-   <configIni use="default">
-   </configIni>
-
-   <launcherArgs>
+(c) 2018-2021 UMI 209 UMMISCO IRD/SU &amp; Partners
+      </text>
+   </aboutInfo>
+
+   <configIni use="default">
+   </configIni>
+
+   <launcherArgs>
       <programArgs>-showsplash
 -data @noDefault 
          --launcher.defaultAction
-         openFile
-      </programArgs>
-      <programArgsLin>--launcher.GTK_version 3
-      </programArgsLin>
+         openFile
+      </programArgs>
+      <programArgsLin>--launcher.GTK_version 3
+      </programArgsLin>
       <vmArgs>-server 
 -XX:+UseG1GC
 -XX:+UseStringDeduplication
@@ -41,264 +41,260 @@
 -Declipse.log.level=ERROR
 -Dorg.eclipse.ecf.provider.filetransfer.retrieve.retryAttempts=10
 -Dorg.eclipse.ecf.provider.filetransfer.retrieve.closeTimeout=6000
--Dorg.eclipse.ecf.provider.filetransfer.retrieve.readTimeout=6000
-      </vmArgs>
-<<<<<<< HEAD
+-Dorg.eclipse.ecf.provider.filetransfer.retrieve.readTimeout=6000
+      </vmArgs>
+      <vmArgsLin>-Xms256m -Xmx1024m
+      </vmArgsLin>
       <vmArgsMac>-XstartOnFirstThread 
-=======
-      <vmArgsLin>-Xms256m -Xmx1024m
-      </vmArgsLin>
-      <vmArgsMac>-XstartOnFirstThread 
->>>>>>> 0114c962
-         -Dorg.eclipse.swt.internal.carbon.smallFonts
-      </vmArgsMac>
-   </launcherArgs>
-
-   <windowImages i16="branding_icons/icon16.png" i32="branding_icons/icon32.png" i48="branding_icons/icon48.png" i64="branding_icons/icon64.png" i128="branding_icons/icon128.png" i256="branding_icons/icon256.png"/>
-
-   <splash
-      location="msi.gama.application"
-      startupProgressRect="71,515,500,12"
-      startupMessageRect="230,490,500,16"
-      startupForegroundColor="165E93" />
-   <launcher name="Gama">
-      <linux icon="launcher_icons/icon.xpm"/>
-      <macosx icon="launcher_icons/icon.icns"/>
-      <win useIco="true">
-         <ico path="launcher_icons/icon.ico"/>
-         <bmp
-            winSmallHigh="./icons/launcher_icons/icon16_32.bmp"
-            winSmallLow="./icons/launcher_icons/icon16_8b.bmp"
-            winMediumHigh="./icons/launcher_icons/icon32_32b.bmp"
-            winMediumLow="./icons/launcher_icons/icon32_8b.bmp"
-            winLargeHigh="./icons/launcher_icons/icon48_32b.bmp"
-            winLargeLow="./icons/launcher_icons/icon48_8b.bmp"
-            winExtraLargeHigh="./icons/launcher_icons/icon256_32b.bmp"/>
-      </win>
-   </launcher>
-
-   <vm>
-      <macos include="false">org.eclipse.jdt.launching.JRE_CONTAINER/org.eclipse.jdt.internal.debug.ui.launcher.StandardVMType/JavaSE-15</macos>
-   </vm>
-
-   <license>
-        <url>https://www.gnu.org/licenses/gpl-3.0.html</url>
-   </license>
-
-   <plugins>
-      <plugin id="com.google.guava"/>
-      <plugin id="com.google.inject"/>
-      <plugin id="com.ibm.icu"/>
-      <plugin id="com.jogamp.jogl"/>
-      <plugin id="com.jogamp.jogl-linux-amd64" fragment="true"/>
-      <plugin id="com.jogamp.jogl-linux-i586" fragment="true"/>
-      <plugin id="com.jogamp.jogl-macosx-universal" fragment="true"/>
-      <plugin id="com.jogamp.jogl-windows-amd64" fragment="true"/>
-      <plugin id="com.jogamp.jogl-windows-i586" fragment="true"/>
-      <plugin id="idees.gama.mapcomparison"/>
-      <plugin id="irit.gaml.extensions.database"/>
-      <plugin id="irit.gaml.extensions.test"/>
-      <plugin id="irit.maelia.gaml.additions"/>
-      <plugin id="javax.inject"/>
-      <plugin id="msi.gama.application"/>
-      <plugin id="msi.gama.core"/>
-      <plugin id="msi.gama.ext"/>
-      <plugin id="msi.gama.headless"/>
-      <plugin id="msi.gama.jogl"/>
-      <plugin id="msi.gama.lang.gaml"/>
-      <plugin id="msi.gama.lang.gaml.ui"/>
-      <plugin id="msi.gama.models"/>
-      <plugin id="msi.gama.processor"/>
-      <plugin id="msi.gaml.extensions.fipa"/>
-      <plugin id="org.antlr.runtime"/>
-      <plugin id="org.apache.commons.cli"/>
-      <plugin id="org.apache.commons.lang"/>
-      <plugin id="org.apache.commons.logging"/>
-      <plugin id="org.apache.log4j"/>
-      <plugin id="org.eclipse.compare"/>
-      <plugin id="org.eclipse.compare.core"/>
-      <plugin id="org.eclipse.core.commands"/>
-      <plugin id="org.eclipse.core.contenttype"/>
-      <plugin id="org.eclipse.core.databinding"/>
-      <plugin id="org.eclipse.core.databinding.observable"/>
-      <plugin id="org.eclipse.core.databinding.property"/>
-      <plugin id="org.eclipse.core.expressions"/>
-      <plugin id="org.eclipse.core.filebuffers"/>
-      <plugin id="org.eclipse.core.filesystem"/>
-      <plugin id="org.eclipse.core.filesystem.aix.ppc" fragment="true"/>
-      <plugin id="org.eclipse.core.filesystem.hpux.ia64_32" fragment="true"/>
-      <plugin id="org.eclipse.core.filesystem.linux.x86" fragment="true"/>
-      <plugin id="org.eclipse.core.filesystem.linux.x86_64" fragment="true"/>
-      <plugin id="org.eclipse.core.filesystem.macosx" fragment="true"/>
-      <plugin id="org.eclipse.core.filesystem.solaris.sparc" fragment="true"/>
-      <plugin id="org.eclipse.core.filesystem.win32.x86" fragment="true"/>
-      <plugin id="org.eclipse.core.filesystem.win32.x86_64" fragment="true"/>
-      <plugin id="org.eclipse.core.jobs"/>
-      <plugin id="org.eclipse.core.net"/>
-      <plugin id="org.eclipse.core.net.linux.x86" fragment="true"/>
-      <plugin id="org.eclipse.core.net.linux.x86_64" fragment="true"/>
-      <plugin id="org.eclipse.core.net.win32.x86" fragment="true"/>
-      <plugin id="org.eclipse.core.net.win32.x86_64" fragment="true"/>
-      <plugin id="org.eclipse.core.resources"/>
-      <plugin id="org.eclipse.core.resources.win32.x86" fragment="true"/>
-      <plugin id="org.eclipse.core.resources.win32.x86_64" fragment="true"/>
-      <plugin id="org.eclipse.core.runtime"/>
-      <plugin id="org.eclipse.core.runtime.compatibility.registry" fragment="true"/>
-      <plugin id="org.eclipse.core.variables"/>
-      <plugin id="org.eclipse.emf.common"/>
-      <plugin id="org.eclipse.emf.common.ui"/>
-      <plugin id="org.eclipse.emf.ecore"/>
-      <plugin id="org.eclipse.emf.ecore.xmi"/>
-      <plugin id="org.eclipse.emf.edit"/>
-      <plugin id="org.eclipse.emf.edit.ui"/>
-      <plugin id="org.eclipse.emf.mwe.core"/>
-      <plugin id="org.eclipse.emf.mwe.utils"/>
-      <plugin id="org.eclipse.emf.mwe2.runtime"/>
-      <plugin id="org.eclipse.emf.validation"/>
-      <plugin id="org.eclipse.equinox.app"/>
-      <plugin id="org.eclipse.equinox.common"/>
-      <plugin id="org.eclipse.equinox.ds"/>
-      <plugin id="org.eclipse.equinox.frameworkadmin"/>
-      <plugin id="org.eclipse.equinox.frameworkadmin.equinox"/>
-      <plugin id="org.eclipse.equinox.p2.artifact.repository"/>
-      <plugin id="org.eclipse.equinox.p2.console"/>
-      <plugin id="org.eclipse.equinox.p2.core"/>
-      <plugin id="org.eclipse.equinox.p2.director"/>
-      <plugin id="org.eclipse.equinox.p2.directorywatcher"/>
-      <plugin id="org.eclipse.equinox.p2.discovery"/>
-      <plugin id="org.eclipse.equinox.p2.engine"/>
-      <plugin id="org.eclipse.equinox.p2.extensionlocation"/>
-      <plugin id="org.eclipse.equinox.p2.garbagecollector"/>
-      <plugin id="org.eclipse.equinox.p2.jarprocessor"/>
-      <plugin id="org.eclipse.equinox.p2.metadata"/>
-      <plugin id="org.eclipse.equinox.p2.metadata.repository"/>
-      <plugin id="org.eclipse.equinox.p2.operations"/>
-      <plugin id="org.eclipse.equinox.p2.publisher"/>
-      <plugin id="org.eclipse.equinox.p2.publisher.eclipse"/>
-      <plugin id="org.eclipse.equinox.p2.reconciler.dropins"/>
-      <plugin id="org.eclipse.equinox.p2.repository"/>
-      <plugin id="org.eclipse.equinox.p2.touchpoint.eclipse"/>
-      <plugin id="org.eclipse.equinox.p2.ui"/>
-      <plugin id="org.eclipse.equinox.p2.ui.sdk"/>
-      <plugin id="org.eclipse.equinox.p2.ui.sdk.scheduler"/>
-      <plugin id="org.eclipse.equinox.p2.updatechecker"/>
-      <plugin id="org.eclipse.equinox.preferences"/>
-      <plugin id="org.eclipse.equinox.registry"/>
-      <plugin id="org.eclipse.equinox.security"/>
-      <plugin id="org.eclipse.equinox.security.macosx" fragment="true"/>
-      <plugin id="org.eclipse.equinox.security.ui"/>
-      <plugin id="org.eclipse.equinox.security.win32.x86" fragment="true"/>
-      <plugin id="org.eclipse.equinox.security.win32.x86_64" fragment="true"/>
-      <plugin id="org.eclipse.equinox.simpleconfigurator"/>
-      <plugin id="org.eclipse.equinox.simpleconfigurator.manipulator"/>
-      <plugin id="org.eclipse.equinox.util"/>
-      <plugin id="org.eclipse.help"/>
-      <plugin id="org.eclipse.jface"/>
-      <plugin id="org.eclipse.jface.databinding"/>
-      <plugin id="org.eclipse.jface.text"/>
-      <plugin id="org.eclipse.ltk.core.refactoring"/>
-      <plugin id="org.eclipse.ltk.ui.refactoring"/>
-      <plugin id="org.eclipse.osgi"/>
-      <plugin id="org.eclipse.osgi.services"/>
-      <plugin id="org.eclipse.search"/>
-      <plugin id="org.eclipse.swt"/>
-      <plugin id="org.eclipse.swt.carbon.macosx" fragment="true"/>
-      <plugin id="org.eclipse.swt.cocoa.macosx" fragment="true"/>
-      <plugin id="org.eclipse.swt.cocoa.macosx.x86_64" fragment="true"/>
-      <plugin id="org.eclipse.swt.gtk.aix.ppc" fragment="true"/>
-      <plugin id="org.eclipse.swt.gtk.aix.ppc64" fragment="true"/>
-      <plugin id="org.eclipse.swt.gtk.hpux.ia64_32" fragment="true"/>
-      <plugin id="org.eclipse.swt.gtk.linux.ppc64" fragment="true"/>
-      <plugin id="org.eclipse.swt.gtk.linux.s390" fragment="true"/>
-      <plugin id="org.eclipse.swt.gtk.linux.s390x" fragment="true"/>
-      <plugin id="org.eclipse.swt.gtk.linux.x86" fragment="true"/>
-      <plugin id="org.eclipse.swt.gtk.linux.x86_64" fragment="true"/>
-      <plugin id="org.eclipse.swt.gtk.solaris.sparc" fragment="true"/>
-      <plugin id="org.eclipse.swt.gtk.solaris.x86" fragment="true"/>
-      <plugin id="org.eclipse.swt.win32.win32.x86" fragment="true"/>
-      <plugin id="org.eclipse.swt.win32.win32.x86_64" fragment="true"/>
-      <plugin id="org.eclipse.team.core"/>
-      <plugin id="org.eclipse.team.svn"/>
-      <plugin id="org.eclipse.team.svn.core"/>
-      <plugin id="org.eclipse.team.svn.ui"/>
-      <plugin id="org.eclipse.team.ui"/>
-      <plugin id="org.eclipse.text"/>
-      <plugin id="org.eclipse.ui"/>
-      <plugin id="org.eclipse.ui.browser"/>
-      <plugin id="org.eclipse.ui.carbon" fragment="true"/>
-      <plugin id="org.eclipse.ui.cocoa" fragment="true"/>
-      <plugin id="org.eclipse.ui.console"/>
-      <plugin id="org.eclipse.ui.editors"/>
-      <plugin id="org.eclipse.ui.forms"/>
-      <plugin id="org.eclipse.ui.ide"/>
-      <plugin id="org.eclipse.ui.ide.application"/>
-      <plugin id="org.eclipse.ui.intro"/>
-      <plugin id="org.eclipse.ui.intro.universal"/>
-      <plugin id="org.eclipse.ui.navigator"/>
-      <plugin id="org.eclipse.ui.navigator.resources"/>
-      <plugin id="org.eclipse.ui.views"/>
-      <plugin id="org.eclipse.ui.views.log"/>
-      <plugin id="org.eclipse.ui.views.properties.tabbed"/>
-      <plugin id="org.eclipse.ui.win32" fragment="true"/>
-      <plugin id="org.eclipse.ui.workbench"/>
-      <plugin id="org.eclipse.ui.workbench.texteditor"/>
-      <plugin id="org.eclipse.xpand"/>
-      <plugin id="org.eclipse.xtend"/>
-      <plugin id="org.eclipse.xtend.lib"/>
-      <plugin id="org.eclipse.xtend.typesystem.emf"/>
-      <plugin id="org.eclipse.xtext"/>
-      <plugin id="org.eclipse.xtext.builder"/>
-      <plugin id="org.eclipse.xtext.ecore"/>
-      <plugin id="org.eclipse.xtext.generator"/>
-      <plugin id="org.eclipse.xtext.logging" fragment="true"/>
-      <plugin id="org.eclipse.xtext.ui"/>
-      <plugin id="org.eclipse.xtext.ui.codetemplates"/>
-      <plugin id="org.eclipse.xtext.ui.codetemplates.ui"/>
-      <plugin id="org.eclipse.xtext.ui.shared"/>
-      <plugin id="org.eclipse.xtext.util"/>
-      <plugin id="org.eclipse.xtext.xbase.lib"/>
-      <plugin id="org.hamcrest.core"/>
-      <plugin id="org.junit"/>
-      <plugin id="org.sat4j.core"/>
-      <plugin id="org.sat4j.pb"/>
-      <plugin id="simtools.gaml.extensions.physics"/>
-      <plugin id="simtools.gaml.extensions.traffic"/>
-      <plugin id="ummisco.gaml.extensions.maths"/>
-   </plugins>
-
-   <features>
-      <feature id="ummisco.gama.feature.dependencies" installMode="root"/>
-      <feature id="ummisco.gama.feature.core.extensions" version="1.8.2.qualifier" installMode="root"/>
-      <feature id="ummisco.gama.feature.core.ui" version="1.8.2.qualifier" installMode="root"/>
-      <feature id="ummisco.gama.feature.core" version="1.8.2.qualifier" installMode="root"/>
-      <feature id="ummisco.gama.feature.models" version="1.8.2.qualifier" installMode="root"/>
-      <feature id="ummisco.gama.feature.experiment.ui" version="1.8.2.qualifier" installMode="root"/>
-      <feature id="ummisco.gama.feature.modeling.ui" installMode="root"/>
-   </features>
-
-   <configurations>
-      <plugin id="org.eclipse.core.runtime" autoStart="true" startLevel="2" />
-      <plugin id="org.eclipse.equinox.common" autoStart="true" startLevel="1" />
-      <plugin id="org.eclipse.equinox.ds" autoStart="true" startLevel="2" />
-      <plugin id="org.eclipse.equinox.event" autoStart="true" startLevel="2" />
-      <plugin id="org.eclipse.equinox.p2.reconciler.dropins" autoStart="true" startLevel="5" />
-      <plugin id="org.eclipse.equinox.simpleconfigurator" autoStart="true" startLevel="1" />
-      <property name="org.eclipse.update.reconcile" value="false" />
-      <property name="eclipse.buildId" value="${build.id}" />
-      <property name="version" value="1.8.2" />
-   </configurations>
-
-   <repositories>
-      <repository location="http://updates.gama-platform.org/1.8.2" enabled="true" />
-      <repository location="http://updates.gama-platform.org/experimental/1.8.2" enabled="true" />
-      <repository location="http://https://github.com/anb0s/EasyShell/releases/tag/v2.2.1" enabled="true" />
-   </repositories>
-
-   <preferencesInfo>
-      <targetfile overwrite="false"/>
-   </preferencesInfo>
-
-   <cssInfo>
-   </cssInfo>
-
-</product>
+         -Dorg.eclipse.swt.internal.carbon.smallFonts
+      </vmArgsMac>
+   </launcherArgs>
+
+   <windowImages i16="branding_icons/icon16.png" i32="branding_icons/icon32.png" i48="branding_icons/icon48.png" i64="branding_icons/icon64.png" i128="branding_icons/icon128.png" i256="branding_icons/icon256.png"/>
+
+   <splash
+      location="msi.gama.application"
+      startupProgressRect="71,515,500,12"
+      startupMessageRect="230,490,500,16"
+      startupForegroundColor="165E93" />
+   <launcher name="Gama">
+      <linux icon="launcher_icons/icon.xpm"/>
+      <macosx icon="launcher_icons/icon.icns"/>
+      <win useIco="true">
+         <ico path="launcher_icons/icon.ico"/>
+         <bmp
+            winSmallHigh="./icons/launcher_icons/icon16_32.bmp"
+            winSmallLow="./icons/launcher_icons/icon16_8b.bmp"
+            winMediumHigh="./icons/launcher_icons/icon32_32b.bmp"
+            winMediumLow="./icons/launcher_icons/icon32_8b.bmp"
+            winLargeHigh="./icons/launcher_icons/icon48_32b.bmp"
+            winLargeLow="./icons/launcher_icons/icon48_8b.bmp"
+            winExtraLargeHigh="./icons/launcher_icons/icon256_32b.bmp"/>
+      </win>
+   </launcher>
+
+   <vm>
+      <macos include="false">org.eclipse.jdt.launching.JRE_CONTAINER/org.eclipse.jdt.internal.debug.ui.launcher.StandardVMType/JavaSE-15</macos>
+   </vm>
+
+   <license>
+        <url>https://www.gnu.org/licenses/gpl-3.0.html</url>
+   </license>
+
+   <plugins>
+      <plugin id="com.google.guava"/>
+      <plugin id="com.google.inject"/>
+      <plugin id="com.ibm.icu"/>
+      <plugin id="com.jogamp.jogl"/>
+      <plugin id="com.jogamp.jogl-linux-amd64" fragment="true"/>
+      <plugin id="com.jogamp.jogl-linux-i586" fragment="true"/>
+      <plugin id="com.jogamp.jogl-macosx-universal" fragment="true"/>
+      <plugin id="com.jogamp.jogl-windows-amd64" fragment="true"/>
+      <plugin id="com.jogamp.jogl-windows-i586" fragment="true"/>
+      <plugin id="idees.gama.mapcomparison"/>
+      <plugin id="irit.gaml.extensions.database"/>
+      <plugin id="irit.gaml.extensions.test"/>
+      <plugin id="irit.maelia.gaml.additions"/>
+      <plugin id="javax.inject"/>
+      <plugin id="msi.gama.application"/>
+      <plugin id="msi.gama.core"/>
+      <plugin id="msi.gama.ext"/>
+      <plugin id="msi.gama.headless"/>
+      <plugin id="msi.gama.jogl"/>
+      <plugin id="msi.gama.lang.gaml"/>
+      <plugin id="msi.gama.lang.gaml.ui"/>
+      <plugin id="msi.gama.models"/>
+      <plugin id="msi.gama.processor"/>
+      <plugin id="msi.gaml.extensions.fipa"/>
+      <plugin id="org.antlr.runtime"/>
+      <plugin id="org.apache.commons.cli"/>
+      <plugin id="org.apache.commons.lang"/>
+      <plugin id="org.apache.commons.logging"/>
+      <plugin id="org.apache.log4j"/>
+      <plugin id="org.eclipse.compare"/>
+      <plugin id="org.eclipse.compare.core"/>
+      <plugin id="org.eclipse.core.commands"/>
+      <plugin id="org.eclipse.core.contenttype"/>
+      <plugin id="org.eclipse.core.databinding"/>
+      <plugin id="org.eclipse.core.databinding.observable"/>
+      <plugin id="org.eclipse.core.databinding.property"/>
+      <plugin id="org.eclipse.core.expressions"/>
+      <plugin id="org.eclipse.core.filebuffers"/>
+      <plugin id="org.eclipse.core.filesystem"/>
+      <plugin id="org.eclipse.core.filesystem.aix.ppc" fragment="true"/>
+      <plugin id="org.eclipse.core.filesystem.hpux.ia64_32" fragment="true"/>
+      <plugin id="org.eclipse.core.filesystem.linux.x86" fragment="true"/>
+      <plugin id="org.eclipse.core.filesystem.linux.x86_64" fragment="true"/>
+      <plugin id="org.eclipse.core.filesystem.macosx" fragment="true"/>
+      <plugin id="org.eclipse.core.filesystem.solaris.sparc" fragment="true"/>
+      <plugin id="org.eclipse.core.filesystem.win32.x86" fragment="true"/>
+      <plugin id="org.eclipse.core.filesystem.win32.x86_64" fragment="true"/>
+      <plugin id="org.eclipse.core.jobs"/>
+      <plugin id="org.eclipse.core.net"/>
+      <plugin id="org.eclipse.core.net.linux.x86" fragment="true"/>
+      <plugin id="org.eclipse.core.net.linux.x86_64" fragment="true"/>
+      <plugin id="org.eclipse.core.net.win32.x86" fragment="true"/>
+      <plugin id="org.eclipse.core.net.win32.x86_64" fragment="true"/>
+      <plugin id="org.eclipse.core.resources"/>
+      <plugin id="org.eclipse.core.resources.win32.x86" fragment="true"/>
+      <plugin id="org.eclipse.core.resources.win32.x86_64" fragment="true"/>
+      <plugin id="org.eclipse.core.runtime"/>
+      <plugin id="org.eclipse.core.runtime.compatibility.registry" fragment="true"/>
+      <plugin id="org.eclipse.core.variables"/>
+      <plugin id="org.eclipse.emf.common"/>
+      <plugin id="org.eclipse.emf.common.ui"/>
+      <plugin id="org.eclipse.emf.ecore"/>
+      <plugin id="org.eclipse.emf.ecore.xmi"/>
+      <plugin id="org.eclipse.emf.edit"/>
+      <plugin id="org.eclipse.emf.edit.ui"/>
+      <plugin id="org.eclipse.emf.mwe.core"/>
+      <plugin id="org.eclipse.emf.mwe.utils"/>
+      <plugin id="org.eclipse.emf.mwe2.runtime"/>
+      <plugin id="org.eclipse.emf.validation"/>
+      <plugin id="org.eclipse.equinox.app"/>
+      <plugin id="org.eclipse.equinox.common"/>
+      <plugin id="org.eclipse.equinox.ds"/>
+      <plugin id="org.eclipse.equinox.frameworkadmin"/>
+      <plugin id="org.eclipse.equinox.frameworkadmin.equinox"/>
+      <plugin id="org.eclipse.equinox.p2.artifact.repository"/>
+      <plugin id="org.eclipse.equinox.p2.console"/>
+      <plugin id="org.eclipse.equinox.p2.core"/>
+      <plugin id="org.eclipse.equinox.p2.director"/>
+      <plugin id="org.eclipse.equinox.p2.directorywatcher"/>
+      <plugin id="org.eclipse.equinox.p2.discovery"/>
+      <plugin id="org.eclipse.equinox.p2.engine"/>
+      <plugin id="org.eclipse.equinox.p2.extensionlocation"/>
+      <plugin id="org.eclipse.equinox.p2.garbagecollector"/>
+      <plugin id="org.eclipse.equinox.p2.jarprocessor"/>
+      <plugin id="org.eclipse.equinox.p2.metadata"/>
+      <plugin id="org.eclipse.equinox.p2.metadata.repository"/>
+      <plugin id="org.eclipse.equinox.p2.operations"/>
+      <plugin id="org.eclipse.equinox.p2.publisher"/>
+      <plugin id="org.eclipse.equinox.p2.publisher.eclipse"/>
+      <plugin id="org.eclipse.equinox.p2.reconciler.dropins"/>
+      <plugin id="org.eclipse.equinox.p2.repository"/>
+      <plugin id="org.eclipse.equinox.p2.touchpoint.eclipse"/>
+      <plugin id="org.eclipse.equinox.p2.ui"/>
+      <plugin id="org.eclipse.equinox.p2.ui.sdk"/>
+      <plugin id="org.eclipse.equinox.p2.ui.sdk.scheduler"/>
+      <plugin id="org.eclipse.equinox.p2.updatechecker"/>
+      <plugin id="org.eclipse.equinox.preferences"/>
+      <plugin id="org.eclipse.equinox.registry"/>
+      <plugin id="org.eclipse.equinox.security"/>
+      <plugin id="org.eclipse.equinox.security.macosx" fragment="true"/>
+      <plugin id="org.eclipse.equinox.security.ui"/>
+      <plugin id="org.eclipse.equinox.security.win32.x86" fragment="true"/>
+      <plugin id="org.eclipse.equinox.security.win32.x86_64" fragment="true"/>
+      <plugin id="org.eclipse.equinox.simpleconfigurator"/>
+      <plugin id="org.eclipse.equinox.simpleconfigurator.manipulator"/>
+      <plugin id="org.eclipse.equinox.util"/>
+      <plugin id="org.eclipse.help"/>
+      <plugin id="org.eclipse.jface"/>
+      <plugin id="org.eclipse.jface.databinding"/>
+      <plugin id="org.eclipse.jface.text"/>
+      <plugin id="org.eclipse.ltk.core.refactoring"/>
+      <plugin id="org.eclipse.ltk.ui.refactoring"/>
+      <plugin id="org.eclipse.osgi"/>
+      <plugin id="org.eclipse.osgi.services"/>
+      <plugin id="org.eclipse.search"/>
+      <plugin id="org.eclipse.swt"/>
+      <plugin id="org.eclipse.swt.carbon.macosx" fragment="true"/>
+      <plugin id="org.eclipse.swt.cocoa.macosx" fragment="true"/>
+      <plugin id="org.eclipse.swt.cocoa.macosx.x86_64" fragment="true"/>
+      <plugin id="org.eclipse.swt.gtk.aix.ppc" fragment="true"/>
+      <plugin id="org.eclipse.swt.gtk.aix.ppc64" fragment="true"/>
+      <plugin id="org.eclipse.swt.gtk.hpux.ia64_32" fragment="true"/>
+      <plugin id="org.eclipse.swt.gtk.linux.ppc64" fragment="true"/>
+      <plugin id="org.eclipse.swt.gtk.linux.s390" fragment="true"/>
+      <plugin id="org.eclipse.swt.gtk.linux.s390x" fragment="true"/>
+      <plugin id="org.eclipse.swt.gtk.linux.x86" fragment="true"/>
+      <plugin id="org.eclipse.swt.gtk.linux.x86_64" fragment="true"/>
+      <plugin id="org.eclipse.swt.gtk.solaris.sparc" fragment="true"/>
+      <plugin id="org.eclipse.swt.gtk.solaris.x86" fragment="true"/>
+      <plugin id="org.eclipse.swt.win32.win32.x86" fragment="true"/>
+      <plugin id="org.eclipse.swt.win32.win32.x86_64" fragment="true"/>
+      <plugin id="org.eclipse.team.core"/>
+      <plugin id="org.eclipse.team.svn"/>
+      <plugin id="org.eclipse.team.svn.core"/>
+      <plugin id="org.eclipse.team.svn.ui"/>
+      <plugin id="org.eclipse.team.ui"/>
+      <plugin id="org.eclipse.text"/>
+      <plugin id="org.eclipse.ui"/>
+      <plugin id="org.eclipse.ui.browser"/>
+      <plugin id="org.eclipse.ui.carbon" fragment="true"/>
+      <plugin id="org.eclipse.ui.cocoa" fragment="true"/>
+      <plugin id="org.eclipse.ui.console"/>
+      <plugin id="org.eclipse.ui.editors"/>
+      <plugin id="org.eclipse.ui.forms"/>
+      <plugin id="org.eclipse.ui.ide"/>
+      <plugin id="org.eclipse.ui.ide.application"/>
+      <plugin id="org.eclipse.ui.intro"/>
+      <plugin id="org.eclipse.ui.intro.universal"/>
+      <plugin id="org.eclipse.ui.navigator"/>
+      <plugin id="org.eclipse.ui.navigator.resources"/>
+      <plugin id="org.eclipse.ui.views"/>
+      <plugin id="org.eclipse.ui.views.log"/>
+      <plugin id="org.eclipse.ui.views.properties.tabbed"/>
+      <plugin id="org.eclipse.ui.win32" fragment="true"/>
+      <plugin id="org.eclipse.ui.workbench"/>
+      <plugin id="org.eclipse.ui.workbench.texteditor"/>
+      <plugin id="org.eclipse.xpand"/>
+      <plugin id="org.eclipse.xtend"/>
+      <plugin id="org.eclipse.xtend.lib"/>
+      <plugin id="org.eclipse.xtend.typesystem.emf"/>
+      <plugin id="org.eclipse.xtext"/>
+      <plugin id="org.eclipse.xtext.builder"/>
+      <plugin id="org.eclipse.xtext.ecore"/>
+      <plugin id="org.eclipse.xtext.generator"/>
+      <plugin id="org.eclipse.xtext.logging" fragment="true"/>
+      <plugin id="org.eclipse.xtext.ui"/>
+      <plugin id="org.eclipse.xtext.ui.codetemplates"/>
+      <plugin id="org.eclipse.xtext.ui.codetemplates.ui"/>
+      <plugin id="org.eclipse.xtext.ui.shared"/>
+      <plugin id="org.eclipse.xtext.util"/>
+      <plugin id="org.eclipse.xtext.xbase.lib"/>
+      <plugin id="org.hamcrest.core"/>
+      <plugin id="org.junit"/>
+      <plugin id="org.sat4j.core"/>
+      <plugin id="org.sat4j.pb"/>
+      <plugin id="simtools.gaml.extensions.physics"/>
+      <plugin id="simtools.gaml.extensions.traffic"/>
+      <plugin id="ummisco.gaml.extensions.maths"/>
+   </plugins>
+
+   <features>
+      <feature id="ummisco.gama.feature.dependencies" installMode="root"/>
+      <feature id="ummisco.gama.feature.core.extensions" version="1.8.2.qualifier" installMode="root"/>
+      <feature id="ummisco.gama.feature.core.ui" version="1.8.2.qualifier" installMode="root"/>
+      <feature id="ummisco.gama.feature.core" version="1.8.2.qualifier" installMode="root"/>
+      <feature id="ummisco.gama.feature.models" version="1.8.2.qualifier" installMode="root"/>
+      <feature id="ummisco.gama.feature.experiment.ui" version="1.8.2.qualifier" installMode="root"/>
+      <feature id="ummisco.gama.feature.modeling.ui" installMode="root"/>
+   </features>
+
+   <configurations>
+      <plugin id="org.eclipse.core.runtime" autoStart="true" startLevel="2" />
+      <plugin id="org.eclipse.equinox.common" autoStart="true" startLevel="1" />
+      <plugin id="org.eclipse.equinox.ds" autoStart="true" startLevel="2" />
+      <plugin id="org.eclipse.equinox.event" autoStart="true" startLevel="2" />
+      <plugin id="org.eclipse.equinox.p2.reconciler.dropins" autoStart="true" startLevel="5" />
+      <plugin id="org.eclipse.equinox.simpleconfigurator" autoStart="true" startLevel="1" />
+      <property name="org.eclipse.update.reconcile" value="false" />
+      <property name="eclipse.buildId" value="${build.id}" />
+      <property name="version" value="1.8.2" />
+   </configurations>
+
+   <repositories>
+      <repository location="http://updates.gama-platform.org/1.8.2" enabled="true" />
+      <repository location="http://updates.gama-platform.org/experimental/1.8.2" enabled="true" />
+      <repository location="http://https://github.com/anb0s/EasyShell/releases/tag/v2.2.1" enabled="true" />
+   </repositories>
+
+   <preferencesInfo>
+      <targetfile overwrite="false"/>
+   </preferencesInfo>
+
+   <cssInfo>
+   </cssInfo>
+
+</product>