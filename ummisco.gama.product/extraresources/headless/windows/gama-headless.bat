--- conflicted
+++ resolved
@@ -39,15 +39,9 @@
 
 :NEXT_CODE
 echo ******************************************************************
-<<<<<<< HEAD
-echo * GAMA version 1.8.0                                             *
-echo * http://gama-platform.googlecode.com                            *
-echo * (c) 2007-2019 UMI 209 UMMISCO IRD/SU and Partners              *
-=======
 echo * GAMA version 1.8                                               *
 echo * http://gama-platform.org				                          *
 echo * (c) 2007-2019 UMI 209 UMMISCO IRD/SU   and Partners            *
->>>>>>> 03c8af78
 echo ******************************************************************
 
 
@@ -93,5 +87,4 @@
 	echo The output directory already exists. Please check the path of your output directory
 	goto end
 	
-:end
- +:end