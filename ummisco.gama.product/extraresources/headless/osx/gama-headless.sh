#! /bin/sh
memory=4096m
outputFile=""
inputFile=""
declare -i i
declare -i j
console="no"
tunneling="no"
hpc="no"
verbose="no"
help="no"

i=0
echo ${!i}

for ((i=1;i<=$#;i=$i+1))
do
if test ${!i} = "-m"
then
i=$i+1
memory=${!i}
i=$i+100
fi
done

for ((i=1;i<=$#;i=$i+1))
do
if test ${!i} = "-c"
then
console="yes"
PARAM=$PARAM\ -c
i=$i+100
fi
done

for ((i=1;i<=$#;i=$i+1))
do
if test ${!i} = "-help"
then
help="yes"
i=$i+1000
fi
done

for ((i=1;i<=$#;i=$i+1))
do
if test ${!i} = "-hpc"
then
i=$i+1
export PARAM=$PARAM\ -hpc\ ${!i}
hpc="yes"
i=$i+1000
fi
done

for ((i=1;i<=$#;i=$i+1))
do
if test ${!i} = "-p"
then
i=$i+1
export PARAM=$PARAM\ -p
tunneling="yes"
i=$i+1000
fi
done

for ((i=1;i<=$#;i=$i+1))
do
if test ${!i} = "-v"
then
i=$i+1
export PARAM=$PARAM\ -v
verbose="yes"
i=$i+100
fi
done

if [ $console = 'no' ] && [ $tunneling = 'no' ] ; then
i=$#
i=$i-1
inputFile=${!i}
fi

if [ $tunneling = 'no' ] ; then
i=$#
i=$i
outputFile=${!i}
fi



echo "******************************************************************"
<<<<<<< HEAD
echo "* GAMA version 1.8.0                                             *"
=======
echo "* GAMA version 1.8    	                                       *"
>>>>>>> 03c8af78
echo "* http://gama-platform.org                                       *"
echo "* (c) 2007-2019 UMI 209 UMMISCO IRD/SU & Partners                *"
echo "******************************************************************"
if [ $help = "yes" ]  ;  then
echo ""
echo " sh ./gama-headless.sh [Options] [XML Input] [output directory]"
echo ""
echo ""
echo "List of available options:"
echo "		final String res = " Welcome to Gama-platform.org version "+GAMA.VERSION
echo "	"
echo "				sh ./gama-headless.sh [Options] [XML Input] [output directory]"
echo "				List of available options:"
echo "				      -help     				-- get the help of the command line"
echo "				      -version     				-- get the the version of gama"
echo "				      -m [mem]    				-- allocate memory (ex 2048m)"
echo "				      -c        				-- start the console to write xml parameter file"
echo "				      -v 						-- verbose mode"
echo "				      -hpc [core] 				-- set the number of core available for experimentation"
echo "				      -socket [socketPort] 		-- start socket pipeline to interact with another framework"  
echo "				      -p        				-- start pipeline to interact with another framework" 
echo "				      -validate [directory]    	-- invokes GAMA to validate the models present in the directory passed as argument"
echo "				      -test [directory]		   	-- invokes GAMA to execute the tests present in the directory and display their results"
echo "				      -failed		   			-- only display the failed and aborted test results"
echo "				      -xml	[experimentName] [modelFile.gaml] [xmlOutputFile.xml]"	
echo "												--  build an xml parameter file from a model"
echo ""
echo ""
exit 1
fi




if [ ! -f "$inputFile" ] && [ $console = "no" ] && [ $tunneling = "no" ] ;  then
echo "The input or output file are not specied. Please check the path of your files and output file."
echo "Use the help for more information (./gama-headless -help)"
exit 1
fi

if   [ -d "$inputFile" ]  && [ $console = "no" ] && [ $tunneling = "no" ] ; then
    echo "The defined input is not an XML parameter file" 
    echo "Use the help for more information (./gama-headless -help)"
    exit 1
fi

if [ $tunneling = "no" ] && [ -d "$outputFile" ]   ; then
echo "The output directory already exist. Please check the path of your output directory" 
echo "Use the help for more information (./gama-headless -help)"
exit 1
fi

# assuming this file is within the gama deployment
GAMAHOME=$(cd $(dirname $0)/.. && pwd -P)

gamaDirectory=$(cd $GAMAHOME/plugins && pwd)
DUMPLIST=$(ls  $gamaDirectory/*.jar )

for fic in $DUMPLIST; do
GAMA=$GAMA:$fic
done

passWork=/tmp/.work
if [ $console = 'no' ] && [ $tunneling = 'no' ] ; then
mP=$( cd $(dirname $inputFile) && pwd -P )
mF=$(basename $inputFile)
mfull=$mP/$mF
passWork=$outputFile/.work
fi

echo "GAMA is starting..."
#exec

#GAMA=Gamaq
exec java -cp $GAMA -Xms512m -Xmx$memory  -Djava.awt.headless=true org.eclipse.core.launcher.Main  -application msi.gama.headless.id4 -data $passWork $PARAM $mfull $outputFile<|MERGE_RESOLUTION|>--- conflicted
+++ resolved
@@ -90,11 +90,7 @@
 
 
 echo "******************************************************************"
-<<<<<<< HEAD
-echo "* GAMA version 1.8.0                                             *"
-=======
 echo "* GAMA version 1.8    	                                       *"
->>>>>>> 03c8af78
 echo "* http://gama-platform.org                                       *"
 echo "* (c) 2007-2019 UMI 209 UMMISCO IRD/SU & Partners                *"
 echo "******************************************************************"
@@ -125,38 +121,28 @@
 echo ""
 exit 1
 fi
-
-
-
-
 if [ ! -f "$inputFile" ] && [ $console = "no" ] && [ $tunneling = "no" ] ;  then
 echo "The input or output file are not specied. Please check the path of your files and output file."
 echo "Use the help for more information (./gama-headless -help)"
 exit 1
 fi
-
 if   [ -d "$inputFile" ]  && [ $console = "no" ] && [ $tunneling = "no" ] ; then
     echo "The defined input is not an XML parameter file" 
     echo "Use the help for more information (./gama-headless -help)"
     exit 1
 fi
-
 if [ $tunneling = "no" ] && [ -d "$outputFile" ]   ; then
 echo "The output directory already exist. Please check the path of your output directory" 
 echo "Use the help for more information (./gama-headless -help)"
 exit 1
 fi
-
 # assuming this file is within the gama deployment
 GAMAHOME=$(cd $(dirname $0)/.. && pwd -P)
-
 gamaDirectory=$(cd $GAMAHOME/plugins && pwd)
 DUMPLIST=$(ls  $gamaDirectory/*.jar )
-
 for fic in $DUMPLIST; do
 GAMA=$GAMA:$fic
 done
-
 passWork=/tmp/.work
 if [ $console = 'no' ] && [ $tunneling = 'no' ] ; then
 mP=$( cd $(dirname $inputFile) && pwd -P )
@@ -164,9 +150,7 @@
 mfull=$mP/$mF
 passWork=$outputFile/.work
 fi
-
 echo "GAMA is starting..."
 #exec
-
 #GAMA=Gamaq
 exec java -cp $GAMA -Xms512m -Xmx$memory  -Djava.awt.headless=true org.eclipse.core.launcher.Main  -application msi.gama.headless.id4 -data $passWork $PARAM $mfull $outputFile