<?xml version="1.0" encoding="UTF-8"?>
<?pde version="3.5"?>

<product name="Gama" uid="ummisco.gama.application.product" id="msi.gama.application.product" application="msi.gama.application.GamaApplication" version="1.8.2.qualifier" useFeatures="true" includeLaunchers="true">

   <aboutInfo>
      <image path="/msi.gama.application/branding_icons/icon128.png"/>
      <text>
         GAMA Platform - V1.8.2 http://gama-platform.org

(c) 2007-2008 IRD-UR GEODES (France) &amp; IFI-MSI (Vietnam)
(c) 2009-2011 UMI 209 UMMISCO IRD/UPMC - MSI (Vietnam)
(c) 2012-2017 UMI 209 UMMISCO IRD/UPMC &amp; Partners
(c) 2018-2021 UMI 209 UMMISCO IRD/SU &amp; Partners
      </text>
   </aboutInfo>

   <configIni use="default">
   </configIni>

   <launcherArgs>
      <programArgs>-data @noDefault 
		--launcher.defaultAction
		openFile
		-MPI
      </programArgs>
      <programArgsLin>--launcher.GTK_version 3
      </programArgsLin>
      <vmArgs>-server 
-XX:+UseG1GC
-XX:+UseStringDeduplication
-Dorg.eclipse.swt.graphics.Resource.reportNonDisposed=false
-Xms4096m
-Xmx4096m
-Xss128m
-Xmn1024m
-XX:+UseAdaptiveSizePolicy
-XX:+OptimizeStringConcat
-Dosgi.locking=none
-Dosgi.checkConfiguration=false
-Declipse.log.level=ERROR
-Dorg.eclipse.ecf.provider.filetransfer.retrieve.retryAttempts=10
-Dorg.eclipse.ecf.provider.filetransfer.retrieve.closeTimeout=6000
-Dorg.eclipse.ecf.provider.filetransfer.retrieve.readTimeout=6000
-Denable_logging=true 
-Duse_global_preference_store=true 
-Duse_precise_autoscale=false 
-Dread_only=false 
-Duse_old_tabs=true 
-Duse_legacy_drawers=false 
-Duse_delayed_resize=false 
-Duse_native_opengl_window=true 
--add-opens=java.base/java.lang=ALL-UNNAMED
--add-exports=java.base/java.lang=ALL-UNNAMED
--add-exports=java.desktop/sun.awt=ALL-UNNAMED
--add-exports=java.desktop/sun.java2d=ALL-UNNAMED
      </vmArgs>
      <vmArgsMac>-XstartOnFirstThread 
         -Dorg.eclipse.swt.internal.carbon.smallFonts
      </vmArgsMac>
      <vmArgsWin>-Dfile.encoding=UTF-8
      </vmArgsWin>
   </launcherArgs>

   <windowImages i16="/msi.gama.application/branding_icons/icon16.png" i32="/msi.gama.application/branding_icons/icon32.png" i48="/msi.gama.application/branding_icons/icon48.png" i64="/msi.gama.application/branding_icons/icon64.png" i128="/msi.gama.application/branding_icons/icon128.png" i256="/msi.gama.application/branding_icons/icon256.png"/>

   <splash
      location="msi.gama.application"
      startupProgressRect="71,515,500,12" />
   <launcher name="Gama">
      <linux icon="/ummisco.gama.product/launcher_icons/icon.xpm"/>
      <macosx icon="/ummisco.gama.product/launcher_icons/icon.icns"/>
      <win useIco="true">
         <ico path="/ummisco.gama.product/launcher_icons/icon.ico"/>
         <bmp/>
      </win>
   </launcher>


   <vm>
   </vm>

   <license>
        <url>https://www.gnu.org/licenses/gpl-3.0.html</url>
   </license>

   <plugins>
      <plugin id="com.google.guava"/>
      <plugin id="com.google.inject"/>
      <plugin id="com.ibm.icu"/>
      <plugin id="com.jogamp.jogl"/>
      <plugin id="com.jogamp.jogl-linux-amd64" fragment="true"/>
      <plugin id="com.jogamp.jogl-linux-i586" fragment="true"/>
      <plugin id="com.jogamp.jogl-macosx-universal" fragment="true"/>
      <plugin id="com.jogamp.jogl-windows-amd64" fragment="true"/>
      <plugin id="com.jogamp.jogl-windows-i586" fragment="true"/>
      <plugin id="idees.gama.mapcomparison"/>
      <plugin id="irit.gaml.extensions.database"/>
      <plugin id="irit.gaml.extensions.test"/>
      <plugin id="irit.maelia.gaml.additions"/>
      <plugin id="javax.inject"/>
      <plugin id="msi.gama.application"/>
      <plugin id="msi.gama.core"/>
      <plugin id="msi.gama.ext"/>
      <plugin id="msi.gama.headless"/>
      <plugin id="msi.gama.jogl"/>
      <plugin id="msi.gama.lang.gaml"/>
      <plugin id="msi.gama.lang.gaml.ui"/>
      <plugin id="msi.gama.models"/>
      <plugin id="msi.gama.processor"/>
      <plugin id="msi.gaml.extensions.fipa"/>
      <plugin id="org.antlr.runtime"/>
      <plugin id="org.apache.commons.cli"/>
      <plugin id="org.apache.commons.lang"/>
      <plugin id="org.apache.commons.logging"/>
      <plugin id="org.apache.log4j"/>
      <plugin id="org.eclipse.compare"/>
      <plugin id="org.eclipse.compare.core"/>
      <plugin id="org.eclipse.core.commands"/>
      <plugin id="org.eclipse.core.contenttype"/>
      <plugin id="org.eclipse.core.databinding"/>
      <plugin id="org.eclipse.core.databinding.observable"/>
      <plugin id="org.eclipse.core.databinding.property"/>
      <plugin id="org.eclipse.core.expressions"/>
      <plugin id="org.eclipse.core.filebuffers"/>
      <plugin id="org.eclipse.core.filesystem"/>
      <plugin id="org.eclipse.core.filesystem.aix.ppc" fragment="true"/>
      <plugin id="org.eclipse.core.filesystem.hpux.ia64_32" fragment="true"/>
      <plugin id="org.eclipse.core.filesystem.linux.x86" fragment="true"/>
      <plugin id="org.eclipse.core.filesystem.linux.x86_64" fragment="true"/>
      <plugin id="org.eclipse.core.filesystem.macosx" fragment="true"/>
      <plugin id="org.eclipse.core.filesystem.solaris.sparc" fragment="true"/>
      <plugin id="org.eclipse.core.filesystem.win32.x86" fragment="true"/>
      <plugin id="org.eclipse.core.filesystem.win32.x86_64" fragment="true"/>
      <plugin id="org.eclipse.core.jobs"/>
      <plugin id="org.eclipse.core.net"/>
      <plugin id="org.eclipse.core.net.linux.x86" fragment="true"/>
      <plugin id="org.eclipse.core.net.linux.x86_64" fragment="true"/>
      <plugin id="org.eclipse.core.net.win32.x86" fragment="true"/>
      <plugin id="org.eclipse.core.net.win32.x86_64" fragment="true"/>
      <plugin id="org.eclipse.core.resources"/>
      <plugin id="org.eclipse.core.resources.win32.x86" fragment="true"/>
      <plugin id="org.eclipse.core.resources.win32.x86_64" fragment="true"/>
      <plugin id="org.eclipse.core.runtime"/>
      <plugin id="org.eclipse.core.runtime.compatibility.registry" fragment="true"/>
      <plugin id="org.eclipse.core.variables"/>
      <plugin id="org.eclipse.emf.common"/>
      <plugin id="org.eclipse.emf.common.ui"/>
      <plugin id="org.eclipse.emf.ecore"/>
      <plugin id="org.eclipse.emf.ecore.xmi"/>
      <plugin id="org.eclipse.emf.edit"/>
      <plugin id="org.eclipse.emf.edit.ui"/>
      <plugin id="org.eclipse.emf.mwe.core"/>
      <plugin id="org.eclipse.emf.mwe.utils"/>
      <plugin id="org.eclipse.emf.mwe2.runtime"/>
      <plugin id="org.eclipse.emf.validation"/>
      <plugin id="org.eclipse.equinox.app"/>
      <plugin id="org.eclipse.equinox.common"/>
      <plugin id="org.eclipse.equinox.ds"/>
      <plugin id="org.eclipse.equinox.frameworkadmin"/>
      <plugin id="org.eclipse.equinox.frameworkadmin.equinox"/>
      <plugin id="org.eclipse.equinox.p2.artifact.repository"/>
      <plugin id="org.eclipse.equinox.p2.console"/>
      <plugin id="org.eclipse.equinox.p2.core"/>
      <plugin id="org.eclipse.equinox.p2.director"/>
      <plugin id="org.eclipse.equinox.p2.directorywatcher"/>
      <plugin id="org.eclipse.equinox.p2.discovery"/>
      <plugin id="org.eclipse.equinox.p2.engine"/>
      <plugin id="org.eclipse.equinox.p2.extensionlocation"/>
      <plugin id="org.eclipse.equinox.p2.garbagecollector"/>
      <plugin id="org.eclipse.equinox.p2.jarprocessor"/>
      <plugin id="org.eclipse.equinox.p2.metadata"/>
      <plugin id="org.eclipse.equinox.p2.metadata.repository"/>
      <plugin id="org.eclipse.equinox.p2.operations"/>
      <plugin id="org.eclipse.equinox.p2.publisher"/>
      <plugin id="org.eclipse.equinox.p2.publisher.eclipse"/>
      <plugin id="org.eclipse.equinox.p2.reconciler.dropins"/>
      <plugin id="org.eclipse.equinox.p2.repository"/>
      <plugin id="org.eclipse.equinox.p2.touchpoint.eclipse"/>
      <plugin id="org.eclipse.equinox.p2.ui"/>
      <plugin id="org.eclipse.equinox.p2.ui.sdk"/>
      <plugin id="org.eclipse.equinox.p2.ui.sdk.scheduler"/>
      <plugin id="org.eclipse.equinox.p2.updatechecker"/>
      <plugin id="org.eclipse.equinox.preferences"/>
      <plugin id="org.eclipse.equinox.registry"/>
      <plugin id="org.eclipse.equinox.security"/>
      <plugin id="org.eclipse.equinox.security.macosx" fragment="true"/>
      <plugin id="org.eclipse.equinox.security.ui"/>
      <plugin id="org.eclipse.equinox.security.win32.x86" fragment="true"/>
      <plugin id="org.eclipse.equinox.security.win32.x86_64" fragment="true"/>
      <plugin id="org.eclipse.equinox.simpleconfigurator"/>
      <plugin id="org.eclipse.equinox.simpleconfigurator.manipulator"/>
      <plugin id="org.eclipse.equinox.util"/>
      <plugin id="org.eclipse.help"/>
      <plugin id="org.eclipse.jface"/>
      <plugin id="org.eclipse.jface.databinding"/>
      <plugin id="org.eclipse.jface.text"/>
      <plugin id="org.eclipse.ltk.core.refactoring"/>
      <plugin id="org.eclipse.ltk.ui.refactoring"/>
      <plugin id="org.eclipse.osgi"/>
      <plugin id="org.eclipse.osgi.services"/>
      <plugin id="org.eclipse.search"/>
      <plugin id="org.eclipse.swt"/>
      <plugin id="org.eclipse.swt.carbon.macosx" fragment="true"/>
      <plugin id="org.eclipse.swt.cocoa.macosx" fragment="true"/>
      <plugin id="org.eclipse.swt.cocoa.macosx.x86_64" fragment="true"/>
      <plugin id="org.eclipse.swt.gtk.aix.ppc" fragment="true"/>
      <plugin id="org.eclipse.swt.gtk.aix.ppc64" fragment="true"/>
      <plugin id="org.eclipse.swt.gtk.hpux.ia64_32" fragment="true"/>
      <plugin id="org.eclipse.swt.gtk.linux.ppc64" fragment="true"/>
      <plugin id="org.eclipse.swt.gtk.linux.s390" fragment="true"/>
      <plugin id="org.eclipse.swt.gtk.linux.s390x" fragment="true"/>
      <plugin id="org.eclipse.swt.gtk.linux.x86" fragment="true"/>
      <plugin id="org.eclipse.swt.gtk.linux.x86_64" fragment="true"/>
      <plugin id="org.eclipse.swt.gtk.solaris.sparc" fragment="true"/>
      <plugin id="org.eclipse.swt.gtk.solaris.x86" fragment="true"/>
      <plugin id="org.eclipse.swt.win32.win32.x86" fragment="true"/>
      <plugin id="org.eclipse.swt.win32.win32.x86_64" fragment="true"/>
      <plugin id="org.eclipse.team.core"/>
      <plugin id="org.eclipse.team.svn"/>
      <plugin id="org.eclipse.team.svn.core"/>
      <plugin id="org.eclipse.team.svn.ui"/>
      <plugin id="org.eclipse.team.ui"/>
      <plugin id="org.eclipse.text"/>
      <plugin id="org.eclipse.ui"/>
      <plugin id="org.eclipse.ui.browser"/>
      <plugin id="org.eclipse.ui.carbon" fragment="true"/>
      <plugin id="org.eclipse.ui.cocoa" fragment="true"/>
      <plugin id="org.eclipse.ui.console"/>
      <plugin id="org.eclipse.ui.editors"/>
      <plugin id="org.eclipse.ui.forms"/>
      <plugin id="org.eclipse.ui.ide"/>
      <plugin id="org.eclipse.ui.ide.application"/>
      <plugin id="org.eclipse.ui.intro"/>
      <plugin id="org.eclipse.ui.intro.universal"/>
      <plugin id="org.eclipse.ui.navigator"/>
      <plugin id="org.eclipse.ui.navigator.resources"/>
      <plugin id="org.eclipse.ui.views"/>
      <plugin id="org.eclipse.ui.views.log"/>
      <plugin id="org.eclipse.ui.views.properties.tabbed"/>
      <plugin id="org.eclipse.ui.win32" fragment="true"/>
      <plugin id="org.eclipse.ui.workbench"/>
      <plugin id="org.eclipse.ui.workbench.texteditor"/>
      <plugin id="org.eclipse.xpand"/>
      <plugin id="org.eclipse.xtend"/>
      <plugin id="org.eclipse.xtend.lib"/>
      <plugin id="org.eclipse.xtend.typesystem.emf"/>
      <plugin id="org.eclipse.xtext"/>
      <plugin id="org.eclipse.xtext.builder"/>
      <plugin id="org.eclipse.xtext.ecore"/>
      <plugin id="org.eclipse.xtext.generator"/>
      <plugin id="org.eclipse.xtext.logging" fragment="true"/>
      <plugin id="org.eclipse.xtext.ui"/>
      <plugin id="org.eclipse.xtext.ui.codetemplates"/>
      <plugin id="org.eclipse.xtext.ui.codetemplates.ui"/>
      <plugin id="org.eclipse.xtext.ui.shared"/>
      <plugin id="org.eclipse.xtext.util"/>
      <plugin id="org.eclipse.xtext.xbase.lib"/>
      <plugin id="org.hamcrest.core"/>
      <plugin id="org.junit"/>
      <plugin id="org.sat4j.core"/>
      <plugin id="org.sat4j.pb"/>
      <plugin id="simtools.gaml.extensions.physics"/>
      <plugin id="simtools.gaml.extensions.traffic"/>
      <plugin id="ummisco.gaml.extensions.maths"/>
   </plugins>

   <features>
      <feature id="ummisco.gama.feature.dependencies" installMode="root"/>
      <feature id="ummisco.gama.feature.core.ui" version="1.8.2.qualifier" installMode="root"/>
      <feature id="ummisco.gama.feature.core.extensions" version="1.8.2.qualifier" installMode="root"/>
      <feature id="ummisco.gama.feature.core" version="1.8.2.qualifier" installMode="root"/>
      <feature id="ummisco.gama.feature.models" version="1.8.2.qualifier" installMode="root"/>
      <feature id="ummisco.gama.feature.experiment.ui" version="1.8.2.qualifier" installMode="root"/>
      <feature id="ummisco.gama.feature.modeling.ui" installMode="root"/>
      <feature id="femto_st.gama.feature.mpi" installMode="root"/>
   </features>

   <configurations>
      <plugin id="org.eclipse.core.runtime" autoStart="true" startLevel="2" />
      <plugin id="org.eclipse.equinox.common" autoStart="true" startLevel="1" />
      <plugin id="org.eclipse.equinox.ds" autoStart="true" startLevel="2" />
      <plugin id="org.eclipse.equinox.event" autoStart="true" startLevel="2" />
      <plugin id="org.eclipse.equinox.p2.reconciler.dropins" autoStart="true" startLevel="5" />
      <plugin id="org.eclipse.equinox.simpleconfigurator" autoStart="true" startLevel="1" />
      <property name="version" value="1.8.2" />
      <property name="eclipse.buildId" value="${build.id}" />
<<<<<<< HEAD
      <property name="eclipse.buildId" value="${build.id}" />
      <property name="version" value="1.8.2" />
=======
>>>>>>> 0bad673c
      <property name="org.eclipse.update.reconcile" value="false" />
   </configurations>

   <repositories>
      <repository location="http://updates.gama-platform.org/1.8.2" enabled="true" />
      <repository location="http://updates.gama-platform.org/experimental/1.8.2" enabled="true" />
      <repository location="http://https://github.com/anb0s/EasyShell/releases/tag/v2.2.1" enabled="true" />
      <repository location="http://updates.gama-platform.org/1.8.2" enabled="true" />
      <repository location="http://updates.gama-platform.org/experimental/1.8.2" enabled="true" />
      <repository location="http://https://github.com/anb0s/EasyShell/releases/tag/v2.2.1" enabled="true" />
      <repository location="http://updates.gama-platform.org/1.8.2" enabled="true" />
      <repository location="http://updates.gama-platform.org/experimental/1.8.2" enabled="true" />
      <repository location="http://https://github.com/anb0s/EasyShell/releases/tag/v2.2.1" enabled="true" />
      <repository location="http://updates.gama-platform.org/1.8.2" enabled="true" />
      <repository location="http://updates.gama-platform.org/experimental/1.8.2" enabled="true" />
      <repository location="http://https://github.com/anb0s/EasyShell/releases/tag/v2.2.1" enabled="true" />
      <repository location="http://updates.gama-platform.org/1.8.2" enabled="true" />
      <repository location="http://updates.gama-platform.org/experimental/1.8.2" enabled="true" />
      <repository location="http://https://github.com/anb0s/EasyShell/releases/tag/v2.2.1" enabled="true" />
      <repository location="http://updates.gama-platform.org/1.8.2" enabled="true" />
      <repository location="http://updates.gama-platform.org/experimental/1.8.2" enabled="true" />
      <repository location="http://https://github.com/anb0s/EasyShell/releases/tag/v2.2.1" enabled="true" />
   </repositories>

   <preferencesInfo>
      <targetfile overwrite="false"/>
   </preferencesInfo>

   <cssInfo>
   </cssInfo>

</product><|MERGE_RESOLUTION|>--- conflicted
+++ resolved
@@ -285,11 +285,6 @@
       <plugin id="org.eclipse.equinox.simpleconfigurator" autoStart="true" startLevel="1" />
       <property name="version" value="1.8.2" />
       <property name="eclipse.buildId" value="${build.id}" />
-<<<<<<< HEAD
-      <property name="eclipse.buildId" value="${build.id}" />
-      <property name="version" value="1.8.2" />
-=======
->>>>>>> 0bad673c
       <property name="org.eclipse.update.reconcile" value="false" />
    </configurations>
 
