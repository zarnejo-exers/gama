--- conflicted
+++ resolved
@@ -148,14 +148,8 @@
 				};
 				menu.open(tb.getToolbar(SWT.RIGHT), trigger, tb.height, 96);
 			}, SWT.RIGHT);
-<<<<<<< HEAD
-=======
-			cameraLocked = tb.check(IGamaIcons.CAMERA_LOCK, "Lock/unlock", "Lock/unlock camera", e -> {
-				view.getCameraHelper().toggleCamera();
-			}, SWT.RIGHT);
->>>>>>> fefeb753
 		}
-		cameraLocked = tb.check("display.lock", "Lock/unlock", "Lock/unlock camera", e -> {
+		cameraLocked = tb.check(IGamaIcons.CAMERA_LOCK, "Lock/unlock", "Lock/unlock camera", e -> {
 			view.toggleLock();
 		}, SWT.RIGHT);
 	}
