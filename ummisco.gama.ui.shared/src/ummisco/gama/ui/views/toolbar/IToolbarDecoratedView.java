<<<<<<< HEAD
/*******************************************************************************************************
 *
 * IToolbarDecoratedView.java, in ummisco.gama.ui.shared, is part of the source code of the GAMA modeling and simulation
 * platform (v.1.9.0).
 *
 * (c) 2007-2022 UMI 209 UMMISCO IRD/SU & Partners (IRIT, MIAT, TLU, CTU)
 *
 * Visit https://github.com/gama-platform/gama for license information and contacts.
 *
 ********************************************************************************************************/
package ummisco.gama.ui.views.toolbar;

import java.io.IOException;
import java.nio.charset.StandardCharsets;
import java.nio.file.Files;
import java.nio.file.Path;
import java.util.Collection;
import java.util.Collections;

import org.eclipse.core.resources.ResourcesPlugin;
import org.eclipse.swt.SWT;
import org.eclipse.swt.widgets.Control;
import org.eclipse.swt.widgets.FileDialog;
import org.eclipse.ui.IWorkbenchSite;

import msi.gama.common.preferences.GamaPreferences;
import msi.gama.outputs.IDisplayOutput;
import msi.gama.runtime.GAMA;
import ummisco.gama.ui.resources.GamaColors.GamaUIColor;
import ummisco.gama.ui.utils.WorkbenchHelper;

/**
 * Class IToolbarDecoratedView.
 *
 * @author drogoul
 * @since 7 déc. 2014
 *
 */
public interface IToolbarDecoratedView {

	ICameraHelper NULL_CAMERA = new ICameraHelper() {};

	public interface ICameraHelper {
		/**
		 * Gets the camera names.
		 *
		 * @return the camera names
		 */
		default Collection<String> getCameraNames() { return Collections.EMPTY_LIST; }

		/**
		 * Sets the camera name.
		 *
		 * @param p
		 *            the new camera name
		 */
		default void setCameraName(final String p) {}

		/**
		 * Gets the camera name.
		 *
		 * @return the camera name
		 */
		default String getCameraName() { return GamaPreferences.Displays.OPENGL_DEFAULT_CAM.getValue(); }

		/**
		 * Checks if is camera locked.
		 *
		 * @return true, if is camera locked
		 */
		default boolean isCameraLocked() { return false; }

		/**
		 * Toggle camera.
		 */
		default void toggleCamera() {}

		default String getCameraDefinition() { return ""; }
	}

	/**
	 * Gets the site.
	 *
	 * @return the site
	 */
	IWorkbenchSite getSite();

	/**
	 * Creates the tool items.
	 *
	 * @param tb
	 *            the tb
	 */
	void createToolItems(GamaToolbar2 tb);

	/**
	 * Adds the state listener. ✓ Unicode: U+2713, UTF-8: E2 9C 93
	 *
	 * @param listener
	 *            the listener
	 */
	default void addStateListener(final StateListener listener) {}

	/**
	 * The listener interface for receiving state events. The class that is interested in processing a state event
	 * implements this interface, and the object created with that class is registered with a component using the
	 * component's <code>addStateListener<code> method. When the state event occurs, that object's appropriate method is
	 * invoked.
	 *
	 * @see StateEvent
	 */
	public interface StateListener {

		/**
		 * Update to reflect state.
		 */
		void updateToReflectState();
	}

	/**
	 * The Interface Expandable.
	 */
	public interface Expandable extends IToolbarDecoratedView {

		/**
		 * Expand all.
		 */
		void expandAll();

		/**
		 * Collapse all.
		 */
		void collapseAll();
	}

	/**
	 * The Interface Pausable.
	 */
	public interface Pausable extends IToolbarDecoratedView {

		/**
		 * Pause changed.
		 */
		void pauseChanged();

		/**
		 * Gets the output.
		 *
		 * @return the output
		 */
		IDisplayOutput getOutput();

		/**
		 * Synchronize changed.
		 */
		void synchronizeChanged();
	}

	/**
	 * The Interface Sizable.
	 */
	public interface Sizable extends IToolbarDecoratedView {

		/**
		 * Gets the sizable font control.
		 *
		 * @return the sizable font control
		 */
		Control getSizableFontControl();
	}

	/**
	 * The Interface Colorizable.
	 */
	public interface Colorizable extends IToolbarDecoratedView {

		/**
		 * Gets the color labels.
		 *
		 * @return the color labels
		 */
		String[] getColorLabels();

		/**
		 * Gets the color.
		 *
		 * @param index
		 *            the index
		 * @return the color
		 */
		GamaUIColor getColor(int index);

		/**
		 * Sets the color.
		 *
		 * @param index
		 *            the index
		 * @param c
		 *            the c
		 */
		void setColor(int index, GamaUIColor c);
	}

	/**
	 * The Interface CSVExportable.
	 */
	public interface CSVExportable extends IToolbarDecoratedView {

		/**
		 * Save as CSV.
		 */
		void saveAsCSV();
	}

	/**
	 * The Interface LogExportable.
	 */
	public interface LogExportable extends IToolbarDecoratedView {

		/**
		 * Save as log.
		 */
		default void saveAsLog() {
			String text = getContents();
			FileDialog fd = new FileDialog(WorkbenchHelper.getShell(), SWT.SAVE);
			fd.setText("Choose a destination file");
			fd.setFilterExtensions(new String[] { "*.log" });
			if (GAMA.getExperiment() != null && GAMA.getExperiment().getAgent() != null) {
				fd.setFilterPath(GAMA.getExperiment().getAgent().getProjectPath());
			} else {
				fd.setFilterPath(ResourcesPlugin.getWorkspace().getRoot().getLocation().toOSString());
			}
			String f = fd.open();
			if (f == null) return;
			try {
				Files.writeString(Path.of(f), text, StandardCharsets.UTF_8);
			} catch (IOException e) {}

		}

		/**
		 * Gets the contents.
		 *
		 * @return the contents
		 */
		String getContents();
	}

	/**
	 * The Interface Zoomable.
	 */
	public interface Zoomable extends IToolbarDecoratedView {

		/**
		 * Zoom in.
		 */
		void zoomIn();

		/**
		 * Zoom out.
		 */
		void zoomOut();

		/**
		 * Zoom fit.
		 */
		void zoomFit();

		/**
		 * Locks/unlocks the view.
		 */
		void toggleLock();

		/**
		 * @return the controls that will react to gestures / mouse doucle-cliks
		 */
		Control[] getZoomableControls();

		/**
		 * @return true if the scroll triggers the zooming
		 */
		boolean zoomWhenScrolling();

		default ICameraHelper getCameraHelper() { return NULL_CAMERA; }

		/**
		 * Checks for cameras.
		 *
		 * @return true, if successful
		 */
		default boolean hasCameras() {
			return false;
		}

	}

}
=======
/*******************************************************************************************************
 *
 * IToolbarDecoratedView.java, in ummisco.gama.ui.shared, is part of the source code of the GAMA modeling and simulation
 * platform (v.1.9.0).
 *
 * (c) 2007-2022 UMI 209 UMMISCO IRD/SU & Partners (IRIT, MIAT, TLU, CTU)
 *
 * Visit https://github.com/gama-platform/gama for license information and contacts.
 *
 ********************************************************************************************************/
package ummisco.gama.ui.views.toolbar;

import java.io.IOException;
import java.nio.charset.StandardCharsets;
import java.nio.file.Files;
import java.nio.file.Path;
import java.util.Collection;
import java.util.Collections;

import org.eclipse.core.resources.ResourcesPlugin;
import org.eclipse.swt.SWT;
import org.eclipse.swt.widgets.Control;
import org.eclipse.swt.widgets.FileDialog;
import org.eclipse.ui.IWorkbenchSite;

import msi.gama.common.preferences.GamaPreferences;
import msi.gama.outputs.IDisplayOutput;
import msi.gama.runtime.GAMA;
import ummisco.gama.ui.resources.GamaColors.GamaUIColor;
import ummisco.gama.ui.utils.WorkbenchHelper;

/**
 * Class IToolbarDecoratedView.
 *
 * @author drogoul
 * @since 7 déc. 2014
 *
 */
public interface IToolbarDecoratedView {

	ICameraHelper NULL_CAMERA = new ICameraHelper() {};

	public interface ICameraHelper {
		/**
		 * Gets the camera names.
		 *
		 * @return the camera names
		 */
		default Collection<String> getCameraNames() { return Collections.EMPTY_LIST; }

		/**
		 * Sets the camera name.
		 *
		 * @param p
		 *            the new camera name
		 */
		default void setCameraName(final String p) {}

		/**
		 * Gets the camera name.
		 *
		 * @return the camera name
		 */
		default String getCameraName() { return GamaPreferences.Displays.OPENGL_DEFAULT_CAM.getValue(); }

		/**
		 * Checks if is camera locked.
		 *
		 * @return true, if is camera locked
		 */
		default boolean isCameraLocked() { return false; }

		/**
		 * Toggle camera.
		 */
		default void toggleCamera() {}

		default String getCameraDefinition() { return ""; }
	}

	/**
	 * Gets the site.
	 *
	 * @return the site
	 */
	IWorkbenchSite getSite();

	/**
	 * Creates the tool items.
	 *
	 * @param tb
	 *            the tb
	 */
	void createToolItems(GamaToolbar2 tb);

	/**
	 * Adds the state listener. ✓ Unicode: U+2713, UTF-8: E2 9C 93
	 *
	 * @param listener
	 *            the listener
	 */
	default void addStateListener(final StateListener listener) {}

	/**
	 * The listener interface for receiving state events. The class that is interested in processing a state event
	 * implements this interface, and the object created with that class is registered with a component using the
	 * component's <code>addStateListener<code> method. When the state event occurs, that object's appropriate method is
	 * invoked.
	 *
	 * @see StateEvent
	 */
	public interface StateListener {

		/**
		 * Update to reflect state.
		 */
		void updateToReflectState();
	}

	/**
	 * The Interface Expandable.
	 */
	public interface Expandable extends IToolbarDecoratedView {

		/**
		 * Expand all.
		 */
		void expandAll();

		/**
		 * Collapse all.
		 */
		void collapseAll();
	}

	/**
	 * The Interface Pausable.
	 */
	public interface Pausable extends IToolbarDecoratedView {

		/**
		 * Pause changed.
		 */
		void pauseChanged();

		/**
		 * Gets the output.
		 *
		 * @return the output
		 */
		IDisplayOutput getOutput();

	}

	/**
	 * The Interface Sizable.
	 */
	public interface Sizable extends IToolbarDecoratedView {

		/**
		 * Gets the sizable font control.
		 *
		 * @return the sizable font control
		 */
		Control getSizableFontControl();
	}

	/**
	 * The Interface Colorizable.
	 */
	public interface Colorizable extends IToolbarDecoratedView {

		/**
		 * Gets the color labels.
		 *
		 * @return the color labels
		 */
		String[] getColorLabels();

		/**
		 * Gets the color.
		 *
		 * @param index
		 *            the index
		 * @return the color
		 */
		GamaUIColor getColor(int index);

		/**
		 * Sets the color.
		 *
		 * @param index
		 *            the index
		 * @param c
		 *            the c
		 */
		void setColor(int index, GamaUIColor c);
	}

	/**
	 * The Interface CSVExportable.
	 */
	public interface CSVExportable extends IToolbarDecoratedView {

		/**
		 * Save as CSV.
		 */
		void saveAsCSV();
	}

	/**
	 * The Interface LogExportable.
	 */
	public interface LogExportable extends IToolbarDecoratedView {

		/**
		 * Save as log.
		 */
		default void saveAsLog() {
			String text = getContents();
			FileDialog fd = new FileDialog(WorkbenchHelper.getShell(), SWT.SAVE);
			fd.setText("Choose a destination file");
			fd.setFilterExtensions(new String[] { "*.log" });
			if (GAMA.getExperiment() != null && GAMA.getExperiment().getAgent() != null) {
				fd.setFilterPath(GAMA.getExperiment().getAgent().getProjectPath());
			} else {
				fd.setFilterPath(ResourcesPlugin.getWorkspace().getRoot().getLocation().toOSString());
			}
			String f = fd.open();
			if (f == null) return;
			try {
				Files.writeString(Path.of(f), text, StandardCharsets.UTF_8);
			} catch (IOException e) {}

		}

		/**
		 * Gets the contents.
		 *
		 * @return the contents
		 */
		String getContents();
	}

	/**
	 * The Interface Zoomable.
	 */
	public interface Zoomable extends IToolbarDecoratedView {

		/**
		 * Zoom in.
		 */
		void zoomIn();

		/**
		 * Zoom out.
		 */
		void zoomOut();

		/**
		 * Zoom fit.
		 */
		void zoomFit();

		/**
		 * @return the controls that will react to gestures / mouse doucle-cliks
		 */
		Control[] getZoomableControls();

		/**
		 * @return true if the scroll triggers the zooming
		 */
		boolean zoomWhenScrolling();

		default ICameraHelper getCameraHelper() { return NULL_CAMERA; }

		/**
		 * Checks for cameras.
		 *
		 * @return true, if successful
		 */
		default boolean hasCameras() {
			return false;
		}

	}

}
>>>>>>> fefeb753
<|MERGE_RESOLUTION|>--- conflicted
+++ resolved
@@ -1,4 +1,3 @@
-<<<<<<< HEAD
 /*******************************************************************************************************
  *
  * IToolbarDecoratedView.java, in ummisco.gama.ui.shared, is part of the source code of the GAMA modeling and simulation
@@ -151,10 +150,6 @@
 		 */
 		IDisplayOutput getOutput();
 
-		/**
-		 * Synchronize changed.
-		 */
-		void synchronizeChanged();
 	}
 
 	/**
@@ -295,294 +290,4 @@
 
 	}
 
-}
-=======
-/*******************************************************************************************************
- *
- * IToolbarDecoratedView.java, in ummisco.gama.ui.shared, is part of the source code of the GAMA modeling and simulation
- * platform (v.1.9.0).
- *
- * (c) 2007-2022 UMI 209 UMMISCO IRD/SU & Partners (IRIT, MIAT, TLU, CTU)
- *
- * Visit https://github.com/gama-platform/gama for license information and contacts.
- *
- ********************************************************************************************************/
-package ummisco.gama.ui.views.toolbar;
-
-import java.io.IOException;
-import java.nio.charset.StandardCharsets;
-import java.nio.file.Files;
-import java.nio.file.Path;
-import java.util.Collection;
-import java.util.Collections;
-
-import org.eclipse.core.resources.ResourcesPlugin;
-import org.eclipse.swt.SWT;
-import org.eclipse.swt.widgets.Control;
-import org.eclipse.swt.widgets.FileDialog;
-import org.eclipse.ui.IWorkbenchSite;
-
-import msi.gama.common.preferences.GamaPreferences;
-import msi.gama.outputs.IDisplayOutput;
-import msi.gama.runtime.GAMA;
-import ummisco.gama.ui.resources.GamaColors.GamaUIColor;
-import ummisco.gama.ui.utils.WorkbenchHelper;
-
-/**
- * Class IToolbarDecoratedView.
- *
- * @author drogoul
- * @since 7 déc. 2014
- *
- */
-public interface IToolbarDecoratedView {
-
-	ICameraHelper NULL_CAMERA = new ICameraHelper() {};
-
-	public interface ICameraHelper {
-		/**
-		 * Gets the camera names.
-		 *
-		 * @return the camera names
-		 */
-		default Collection<String> getCameraNames() { return Collections.EMPTY_LIST; }
-
-		/**
-		 * Sets the camera name.
-		 *
-		 * @param p
-		 *            the new camera name
-		 */
-		default void setCameraName(final String p) {}
-
-		/**
-		 * Gets the camera name.
-		 *
-		 * @return the camera name
-		 */
-		default String getCameraName() { return GamaPreferences.Displays.OPENGL_DEFAULT_CAM.getValue(); }
-
-		/**
-		 * Checks if is camera locked.
-		 *
-		 * @return true, if is camera locked
-		 */
-		default boolean isCameraLocked() { return false; }
-
-		/**
-		 * Toggle camera.
-		 */
-		default void toggleCamera() {}
-
-		default String getCameraDefinition() { return ""; }
-	}
-
-	/**
-	 * Gets the site.
-	 *
-	 * @return the site
-	 */
-	IWorkbenchSite getSite();
-
-	/**
-	 * Creates the tool items.
-	 *
-	 * @param tb
-	 *            the tb
-	 */
-	void createToolItems(GamaToolbar2 tb);
-
-	/**
-	 * Adds the state listener. ✓ Unicode: U+2713, UTF-8: E2 9C 93
-	 *
-	 * @param listener
-	 *            the listener
-	 */
-	default void addStateListener(final StateListener listener) {}
-
-	/**
-	 * The listener interface for receiving state events. The class that is interested in processing a state event
-	 * implements this interface, and the object created with that class is registered with a component using the
-	 * component's <code>addStateListener<code> method. When the state event occurs, that object's appropriate method is
-	 * invoked.
-	 *
-	 * @see StateEvent
-	 */
-	public interface StateListener {
-
-		/**
-		 * Update to reflect state.
-		 */
-		void updateToReflectState();
-	}
-
-	/**
-	 * The Interface Expandable.
-	 */
-	public interface Expandable extends IToolbarDecoratedView {
-
-		/**
-		 * Expand all.
-		 */
-		void expandAll();
-
-		/**
-		 * Collapse all.
-		 */
-		void collapseAll();
-	}
-
-	/**
-	 * The Interface Pausable.
-	 */
-	public interface Pausable extends IToolbarDecoratedView {
-
-		/**
-		 * Pause changed.
-		 */
-		void pauseChanged();
-
-		/**
-		 * Gets the output.
-		 *
-		 * @return the output
-		 */
-		IDisplayOutput getOutput();
-
-	}
-
-	/**
-	 * The Interface Sizable.
-	 */
-	public interface Sizable extends IToolbarDecoratedView {
-
-		/**
-		 * Gets the sizable font control.
-		 *
-		 * @return the sizable font control
-		 */
-		Control getSizableFontControl();
-	}
-
-	/**
-	 * The Interface Colorizable.
-	 */
-	public interface Colorizable extends IToolbarDecoratedView {
-
-		/**
-		 * Gets the color labels.
-		 *
-		 * @return the color labels
-		 */
-		String[] getColorLabels();
-
-		/**
-		 * Gets the color.
-		 *
-		 * @param index
-		 *            the index
-		 * @return the color
-		 */
-		GamaUIColor getColor(int index);
-
-		/**
-		 * Sets the color.
-		 *
-		 * @param index
-		 *            the index
-		 * @param c
-		 *            the c
-		 */
-		void setColor(int index, GamaUIColor c);
-	}
-
-	/**
-	 * The Interface CSVExportable.
-	 */
-	public interface CSVExportable extends IToolbarDecoratedView {
-
-		/**
-		 * Save as CSV.
-		 */
-		void saveAsCSV();
-	}
-
-	/**
-	 * The Interface LogExportable.
-	 */
-	public interface LogExportable extends IToolbarDecoratedView {
-
-		/**
-		 * Save as log.
-		 */
-		default void saveAsLog() {
-			String text = getContents();
-			FileDialog fd = new FileDialog(WorkbenchHelper.getShell(), SWT.SAVE);
-			fd.setText("Choose a destination file");
-			fd.setFilterExtensions(new String[] { "*.log" });
-			if (GAMA.getExperiment() != null && GAMA.getExperiment().getAgent() != null) {
-				fd.setFilterPath(GAMA.getExperiment().getAgent().getProjectPath());
-			} else {
-				fd.setFilterPath(ResourcesPlugin.getWorkspace().getRoot().getLocation().toOSString());
-			}
-			String f = fd.open();
-			if (f == null) return;
-			try {
-				Files.writeString(Path.of(f), text, StandardCharsets.UTF_8);
-			} catch (IOException e) {}
-
-		}
-
-		/**
-		 * Gets the contents.
-		 *
-		 * @return the contents
-		 */
-		String getContents();
-	}
-
-	/**
-	 * The Interface Zoomable.
-	 */
-	public interface Zoomable extends IToolbarDecoratedView {
-
-		/**
-		 * Zoom in.
-		 */
-		void zoomIn();
-
-		/**
-		 * Zoom out.
-		 */
-		void zoomOut();
-
-		/**
-		 * Zoom fit.
-		 */
-		void zoomFit();
-
-		/**
-		 * @return the controls that will react to gestures / mouse doucle-cliks
-		 */
-		Control[] getZoomableControls();
-
-		/**
-		 * @return true if the scroll triggers the zooming
-		 */
-		boolean zoomWhenScrolling();
-
-		default ICameraHelper getCameraHelper() { return NULL_CAMERA; }
-
-		/**
-		 * Checks for cameras.
-		 *
-		 * @return true, if successful
-		 */
-		default boolean hasCameras() {
-			return false;
-		}
-
-	}
-
-}
->>>>>>> fefeb753
+}