--- conflicted
+++ resolved
@@ -6,52 +6,54 @@
 */
 model heatmaps
 
-global {
+
+global
+{
 	list<float> myldata <- [];
 	list<list<float>> mylldata <- [[]];
 	list<list<float>> mylldata2 <- [[]];
 	int xsize <- 100;
 	int ysize <- 100;
-
-	init {
+	init
+	{
 		do update_chart();
 	}
 
-	reflex do_action {
+	reflex do_action
+	{
 		do update_chart();
 	}
 
-	action update_chart {
+	action update_chart
+	{
 		myldata <- [];
 		mylldata <- [];
-		loop xi from: 0 to: xsize - 1 {
+		loop xi from: 0 to: xsize - 1
+		{
 			add cos((xi + cycle * 20) * 2) to: myldata;
 			add [] to: mylldata;
-			loop yi from: 0 to: ysize - 1 {
+			loop yi from: 0 to: ysize - 1
+			{
 				add cos((xi + cycle * 10)) + cos((yi + cycle * 10)) to: mylldata[xi];
 			}
+
 		}
 
 		mylldata2 <- [];
-		loop xi from: 0 to: xsize - 1 {
+		loop xi from: 0 to: xsize - 1
+		{
 			add [] to: mylldata2;
-			loop yi from: 0 to: ysize - 1 {
+			loop yi from: 0 to: ysize - 1
+			{
 				add sin((xi + cycle * 10)) + sin((yi)) to: mylldata2[xi];
 			}
+
 		}
+
 	}
+
 }
 
-<<<<<<< HEAD
-experiment "Different heatmaps" type: gui {
-	output {
-		layout #split parameters: false navigator: false editors: false consoles: false toolbars: false tray: false tabs: false;
-		display "NIce Heatmap" type: java2D synchronized: true {
-			chart "Nice Heatmap" type: heatmap background: #darkblue color: #lightgreen axes: #lightgreen title_font: 'Serif' title_font_size: 32.0 title_font_style: 'italic' tick_font:
-			'Monospaced' tick_font_size: 14 tick_font_style: 'bold' label_font: 'Serif' label_font_size: 18 label_font_style: 'plain' legend_font: 'SanSerif' legend_font_size: 18
-			legend_font_style: 'bold' x_label: 'Nice Xlabel' y_label: 'Nice Ylabel' {
-				data "test" value: mylldata color: [#darkblue, #orange] accumulate_values: false;
-=======
 experiment "Different heatmaps" type: gui
 {
 	output
@@ -64,37 +66,55 @@
 			font('Monospaced', 14, #bold) label_font: font('Serif', 18, #plain) legend_font: font('SanSerif', 18, #bold) x_label: 'Nice Xlabel' y_label: 'Nice Ylabel'
 			{
 				data "test" value: mylldata color: [# darkblue, # orange] accumulate_values: false;
->>>>>>> 903c64dd
 			}
+
 		}
 
-		display "listOflist_heatmap" type: java2D {
-			chart "listOflist_heatmap" type: heatmap {
-				data "cosX" value: mylldata color: [#blue] accumulate_values: false;
-				data "sinY" value: mylldata2 color: [#darkred] accumulate_values: false;
+		display "listOflist_heatmap" type: java2D
+		{
+			chart "listOflist_heatmap" type: heatmap
+			{
+				data "cosX" value: mylldata color: [# blue] accumulate_values: false;
+				data "sinY" value: mylldata2 color: [# darkred] accumulate_values: false;
 			}
+
 		}
 
-		display "list_heatmap" type: java2D {
-			chart "list_heatmap" type: heatmap {
-				data "test" value: myldata color: [#cyan, #red] accumulate_values: false;
+		display "list_heatmap" type: java2D
+		{
+			chart "list_heatmap" type: heatmap
+			{
+				data "test" value: myldata color: [# cyan, # red] accumulate_values: false;
 			}
+
 		}
 
-		display "simple_heatmap2" type: java2D {
-			chart "simple heatmap2" type: heatmap {
-				data "test" value: [[1, 2, 3, 4, 5], [6, 7, 8, 9, 10]] color: [#cyan, #red] accumulate_values: false;
+		display "simple_heatmap2" type: java2D
+		{
+			chart "simple heatmap2" type: heatmap
+			{
+				data "test" value: [[1, 2, 3, 4, 5], [6, 7, 8, 9, 10]] color: [# cyan, # red] accumulate_values: false;
 			}
+
 		}
+
 	}
+
 }
 
-experiment Heatmap type: gui {
-	output {
-		display "list_heatmap" type: java2D synchronized: true {
-			chart "list_heatmap" type: heatmap {
-				data "test" value: myldata color: [#cyan, #red] accumulate_values: false;
+experiment Heatmap type: gui
+{
+	output
+	{
+		display "list_heatmap" type: java2D synchronized: true
+		{
+			chart "list_heatmap" type: heatmap
+			{
+				data "test" value: myldata color: [# cyan, # red] accumulate_values: false;
 			}
+
 		}
+
 	}
+
 }